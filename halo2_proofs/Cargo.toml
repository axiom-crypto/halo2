[package]
<<<<<<< HEAD
name = "halo2_proofs"
version = "0.4.0"
=======
name = "halo2-axiom"
version = "0.3.1"
>>>>>>> 42573f62
authors = [
    "Sean Bowe <sean@electriccoin.co>",
    "Ying Tong Lai <yingtong@electriccoin.co>",
    "Daira Hopwood <daira@electriccoin.co>",
    "Jack Grigg <jack@electriccoin.co>",
    "Privacy Scaling Explorations team", "Taiko Labs", "Intrinsic Technologies"
]
edition = "2021"
rust-version = "1.73.0"
description = """
Fast PLONK-based zero-knowledge proving system with no trusted setup.
This is a fork of <https://github.com/privacy-scaling-explorations/halo2>, which is itself a fork of ZCash's "halo2_proofs" crate.
This fork uses the KZG polynomial commitment scheme for the proving backend.
Publishing this crate for better versioning in Axiom's production usage.

This crate requires rust nightly to build.
"""
license = "MIT OR Apache-2.0"
repository = "https://github.com/axiom-crypto/halo2"
# documentation = "https://docs.rs/halo2_proofs"
readme = "README.md"
categories = ["cryptography"]
keywords = ["halo", "proofs", "zkp", "zkSNARKs"]
autoexamples = false

[package.metadata.docs.rs]
all-features = true
rustdoc-args = ["--cfg", "docsrs", "--html-in-header", "katex-header.html"]

[[bench]]
name = "arithmetic"
harness = false

[[bench]]
name = "commit_zk"
harness = false

[[bench]]
name = "hashtocurve"
harness = false

[[bench]]
name = "plonk"
harness = false

[[bench]]
name = "dev_lookup"
harness = false

[[bench]]
name = "fft"
harness = false

[dependencies]
itertools = "0.10"
backtrace = { version = "0.3", optional = true }
crossbeam = "0.8"
ff = "0.13"
group = "0.13"
pairing = "0.23"
halo2curves = { package = "halo2curves-axiom", version = "0.4.1", default-features = false, features = ["bits", "bn256-table", "derive_serde"] }
rand = "0.8"
rand_core = { version = "0.6", default-features = false}
tracing = "0.1"
blake2b_simd = "1"
rustc-hash = "1.1"
sha3 = "0.10"
ark-std = { version = "0.3.0", features = ["print-trace"], optional = true }
maybe-rayon = { version = "0.1.0", default-features = false }

# Developer tooling dependencies
plotters = { version = "0.3.0", default-features = false, optional = true }
tabbycat = { version = "0.1", features = ["attributes"], optional = true }

# Legacy circuit compatibility
halo2_legacy_pdqsort = { version = "0.1.0", optional = true }

[dev-dependencies]
assert_matches = "1.5"
criterion = "0.3"
gumdrop = "0.8"
proptest = "1"
rand_core = { version = "0.6", features = ["getrandom"] }
rand_chacha = "0.3.1"
ark-std = { version = "0.3.0", features = ["print-trace"] }

[target.'cfg(all(target_arch = "wasm32", target_os = "unknown"))'.dev-dependencies]
getrandom = { version = "0.2", features = ["js"] }

[features]
default = ["batch", "multicore", "circuit-params"]
multicore = ["maybe-rayon/threads"]
dev-graph = ["plotters", "tabbycat"]
test-dev-graph = [
    "dev-graph",
    "plotters/bitmap_backend",
    "plotters/bitmap_encoder",
    "plotters/ttf",
]
gadget-traces = ["backtrace"]
# thread-safe-region = []
sanity-checks = []
batch = ["rand/getrandom"]
profile = ["dep:ark-std"]
asm = ["halo2curves/asm"]
circuit-params = []

[lib]
bench = false

[[example]]
name = "serialization"

[[example]]
name = "shuffle"<|MERGE_RESOLUTION|>--- conflicted
+++ resolved
@@ -1,11 +1,6 @@
 [package]
-<<<<<<< HEAD
-name = "halo2_proofs"
+name = "halo2-axiom"
 version = "0.4.0"
-=======
-name = "halo2-axiom"
-version = "0.3.1"
->>>>>>> 42573f62
 authors = [
     "Sean Bowe <sean@electriccoin.co>",
     "Ying Tong Lai <yingtong@electriccoin.co>",
