[package]
name = "halo2_proofs"
version = "0.2.0"
authors = [
    "Sean Bowe <sean@electriccoin.co>",
    "Ying Tong Lai <yingtong@electriccoin.co>",
    "Daira Hopwood <daira@electriccoin.co>",
    "Jack Grigg <jack@electriccoin.co>",
]
edition = "2021"
rust-version = "1.56.1"
description = """
Fast PLONK-based zero-knowledge proving system with no trusted setup
"""
license = "MIT OR Apache-2.0"
repository = "https://github.com/zcash/halo2"
documentation = "https://docs.rs/halo2_proofs"
readme = "README.md"
categories = ["cryptography"]
keywords = ["halo", "proofs", "zkp", "zkSNARKs"]

[package.metadata.docs.rs]
all-features = true
rustdoc-args = ["--cfg", "docsrs", "--html-in-header", "katex-header.html"]

# [[bench]]
# name = "arithmetic"
# harness = false
# 
# [[bench]]
# name = "hashtocurve"
# harness = false
# 
# [[bench]]
# name = "plonk"
# harness = false
# 
# [[bench]]
# name = "dev_lookup"
# harness = false
# 
# [[bench]]
# name = "fft"
# harness = false

[dependencies]
backtrace = { version = "0.3", optional = true }
rayon = "1.5.1"
ff = "0.12"
group = "0.12"
halo2curves = { path = "../arithmetic/curves" }
rand_core = { version = "0.6", default-features = false }
tracing = "0.1"
blake2b_simd = "1"
<<<<<<< HEAD
serde = { version = "1.0", features = ["derive"] }
serde_bytes = { version = "0.11.7" }
serde_with = { version = "2.0.1" }
bincode = { version = "1.3.3" }
rustc-hash = "1.1.0"
=======
>>>>>>> 2c7f2889

# Developer tooling dependencies
plotters = { version = "0.3.0", optional = true }
tabbycat = { version = "0.1", features = ["attributes"], optional = true }

[dev-dependencies]
assert_matches = "1.5"
criterion = "0.3"
gumdrop = "0.8"
proptest = "1"
rand_core = { version = "0.6", default-features = false, features = ["getrandom"] }

[target.'cfg(all(target_arch = "wasm32", target_os = "unknown"))'.dev-dependencies]
getrandom = { version = "0.2", features = ["js"] }

[features]
default = ["batch"]
dev-graph = ["plotters", "tabbycat"]
gadget-traces = ["backtrace"]
sanity-checks = []
batch = ["rand_core/getrandom"]

[lib]
bench = false

[[example]]
name = "circuit-layout"
required-features = ["dev-graph"]<|MERGE_RESOLUTION|>--- conflicted
+++ resolved
@@ -52,14 +52,7 @@
 rand_core = { version = "0.6", default-features = false }
 tracing = "0.1"
 blake2b_simd = "1"
-<<<<<<< HEAD
-serde = { version = "1.0", features = ["derive"] }
-serde_bytes = { version = "0.11.7" }
-serde_with = { version = "2.0.1" }
-bincode = { version = "1.3.3" }
 rustc-hash = "1.1.0"
-=======
->>>>>>> 2c7f2889
 
 # Developer tooling dependencies
 plotters = { version = "0.3.0", optional = true }
