--- conflicted
+++ resolved
@@ -8,7 +8,7 @@
 
 use ff::{Field, PrimeField};
 use group::{prime::PrimeCurveAffine, Curve, Group};
-use halo2curves::pairing::Engine;
+use pairing::Engine;
 use rand_core::{OsRng, RngCore};
 use std::fmt::Debug;
 use std::marker::PhantomData;
@@ -37,14 +37,10 @@
 
 impl<E: Engine + Debug> CommitmentScheme for KZGCommitmentScheme<E>
 where
-<<<<<<< HEAD
-=======
-    E::Scalar: PrimeField,
->>>>>>> f3487575
-    E::G1Affine: SerdeCurveAffine,
+    E::G1Affine: SerdeCurveAffine<ScalarExt = E::Fr, CurveExt = E::G1>,
     E::G2Affine: SerdeCurveAffine,
 {
-    type Scalar = E::Scalar;
+    type Scalar = E::Fr;
     type Curve = E::G1Affine;
 
     type ParamsProver = ParamsKZG<E>;
@@ -59,21 +55,18 @@
     }
 }
 
-impl<E: Engine + Debug> ParamsKZG<E>
-where
-    E::Scalar: PrimeField,
-{
+impl<E: Engine + Debug> ParamsKZG<E> {
     /// Initializes parameters for the curve, draws toxic secret from given rng.
     /// MUST NOT be used in production.
     pub fn setup<R: RngCore>(k: u32, rng: R) -> Self {
         // Largest root of unity exponent of the Engine is `2^E::Scalar::S`, so we can
         // only support FFTs of polynomials below degree `2^E::Scalar::S`.
-        assert!(k <= E::Scalar::S);
+        assert!(k <= E::Fr::S);
         let n: u64 = 1 << k;
 
         // Calculate g = [G1, [s] G1, [s^2] G1, ..., [s^(n-1)] G1] in parallel.
         let g1 = E::G1Affine::generator();
-        let s = <E::Scalar>::random(rng);
+        let s = <E::Fr>::random(rng);
 
         let mut g_projective = vec![E::G1::identity(); n as usize];
         parallelize(&mut g_projective, |g, start| {
@@ -94,17 +87,13 @@
         };
 
         let mut g_lagrange_projective = vec![E::G1::identity(); n as usize];
-        let mut root = E::Scalar::ROOT_OF_UNITY_INV.invert().unwrap();
-        for _ in k..E::Scalar::S {
+        let mut root = E::Fr::ROOT_OF_UNITY_INV.invert().unwrap();
+        for _ in k..E::Fr::S {
             root = root.square();
         }
-        let n_inv = Option::<E::Scalar>::from(E::Scalar::from(n).invert())
+        let n_inv = Option::<E::Fr>::from(E::Fr::from(n).invert())
             .expect("inversion should be ok for n = 1<<k");
-<<<<<<< HEAD
-        let multiplier = (s.pow_vartime([n]) - E::Scalar::one()) * n_inv;
-=======
-        let multiplier = (s.pow_vartime(&[n as u64]) - E::Scalar::ONE) * n_inv;
->>>>>>> f3487575
+        let multiplier = (s.pow_vartime([n]) - E::Fr::ONE) * n_inv;
         parallelize(&mut g_lagrange_projective, |g, start| {
             for (idx, g) in g.iter_mut().enumerate() {
                 let offset = start + idx;
@@ -174,16 +163,11 @@
     }
 
     /// Writes parameters to buffer
-<<<<<<< HEAD
     pub fn write_custom<W: io::Write>(&self, writer: &mut W, format: SerdeFormat)
-=======
-    pub fn write_custom<W: io::Write>(&self, writer: &mut W, format: SerdeFormat) -> io::Result<()>
->>>>>>> f3487575
     where
         E::G1Affine: SerdeCurveAffine,
         E::G2Affine: SerdeCurveAffine,
     {
-<<<<<<< HEAD
         writer.write_all(&self.k.to_le_bytes()).unwrap();
         for el in self.g.iter() {
             el.write(writer, format);
@@ -197,32 +181,12 @@
 
     /// Reads params from a buffer.
     pub fn read_custom<R: io::Read>(reader: &mut R, format: SerdeFormat) -> Self
-=======
-        writer.write_all(&self.k.to_le_bytes())?;
-        for el in self.g.iter() {
-            el.write(writer, format)?;
-        }
-        for el in self.g_lagrange.iter() {
-            el.write(writer, format)?;
-        }
-        self.g2.write(writer, format)?;
-        self.s_g2.write(writer, format)?;
-        Ok(())
-    }
-
-    /// Reads params from a buffer.
-    pub fn read_custom<R: io::Read>(reader: &mut R, format: SerdeFormat) -> io::Result<Self>
->>>>>>> f3487575
     where
         E::G1Affine: SerdeCurveAffine,
         E::G2Affine: SerdeCurveAffine,
     {
         let mut k = [0u8; 4];
-<<<<<<< HEAD
         reader.read_exact(&mut k[..]).unwrap();
-=======
-        reader.read_exact(&mut k[..])?;
->>>>>>> f3487575
         let k = u32::from_le_bytes(k);
         let n = 1 << k;
 
@@ -230,19 +194,11 @@
             SerdeFormat::Processed => {
                 use group::GroupEncoding;
                 let load_points_from_file_parallelly =
-<<<<<<< HEAD
                     |reader: &mut R| -> Vec<Option<E::G1Affine>> {
                         let mut points_compressed =
                             vec![<<E as Engine>::G1Affine as GroupEncoding>::Repr::default(); n];
                         for points_compressed in points_compressed.iter_mut() {
                             reader.read_exact((*points_compressed).as_mut()).unwrap();
-=======
-                    |reader: &mut R| -> io::Result<Vec<Option<E::G1Affine>>> {
-                        let mut points_compressed =
-                            vec![<<E as Engine>::G1Affine as GroupEncoding>::Repr::default(); n];
-                        for points_compressed in points_compressed.iter_mut() {
-                            reader.read_exact((*points_compressed).as_mut())?;
->>>>>>> f3487575
                         }
 
                         let mut points = vec![Option::<E::G1Affine>::None; n];
@@ -253,7 +209,6 @@
                                 ));
                             }
                         });
-<<<<<<< HEAD
                         points
                     };
 
@@ -267,88 +222,40 @@
                     .iter()
                     .map(|point| point.unwrap_or_else(|| panic!("invalid point encoding")))
                     .collect();
-=======
-                        Ok(points)
-                    };
-
-                let g = load_points_from_file_parallelly(reader)?;
-                let g: Vec<<E as Engine>::G1Affine> = g
-                    .iter()
-                    .map(|point| {
-                        point.ok_or_else(|| {
-                            io::Error::new(io::ErrorKind::Other, "invalid point encoding")
-                        })
-                    })
-                    .collect::<Result<_, _>>()?;
-                let g_lagrange = load_points_from_file_parallelly(reader)?;
-                let g_lagrange: Vec<<E as Engine>::G1Affine> = g_lagrange
-                    .iter()
-                    .map(|point| {
-                        point.ok_or_else(|| {
-                            io::Error::new(io::ErrorKind::Other, "invalid point encoding")
-                        })
-                    })
-                    .collect::<Result<_, _>>()?;
->>>>>>> f3487575
                 (g, g_lagrange)
             }
             SerdeFormat::RawBytes => {
                 let g = (0..n)
                     .map(|_| <E::G1Affine as SerdeCurveAffine>::read(reader, format))
-<<<<<<< HEAD
                     .collect();
                 let g_lagrange = (0..n)
                     .map(|_| <E::G1Affine as SerdeCurveAffine>::read(reader, format))
                     .collect();
-=======
-                    .collect::<Result<Vec<_>, _>>()?;
-                let g_lagrange = (0..n)
-                    .map(|_| <E::G1Affine as SerdeCurveAffine>::read(reader, format))
-                    .collect::<Result<Vec<_>, _>>()?;
->>>>>>> f3487575
                 (g, g_lagrange)
             }
             SerdeFormat::RawBytesUnchecked => {
                 // avoid try branching for performance
                 let g = (0..n)
-<<<<<<< HEAD
                     .map(|_| <E::G1Affine as SerdeCurveAffine>::read(reader, format))
                     .collect::<Vec<_>>();
                 let g_lagrange = (0..n)
                     .map(|_| <E::G1Affine as SerdeCurveAffine>::read(reader, format))
-=======
-                    .map(|_| <E::G1Affine as SerdeCurveAffine>::read(reader, format).unwrap())
-                    .collect::<Vec<_>>();
-                let g_lagrange = (0..n)
-                    .map(|_| <E::G1Affine as SerdeCurveAffine>::read(reader, format).unwrap())
->>>>>>> f3487575
                     .collect::<Vec<_>>();
                 (g, g_lagrange)
             }
         };
 
-<<<<<<< HEAD
         let g2 = E::G2Affine::read(reader, format);
         let s_g2 = E::G2Affine::read(reader, format);
 
         Self {
-=======
-        let g2 = E::G2Affine::read(reader, format)?;
-        let s_g2 = E::G2Affine::read(reader, format)?;
-
-        Ok(Self {
->>>>>>> f3487575
             k,
             n: n as u64,
             g,
             g_lagrange,
             g2,
             s_g2,
-<<<<<<< HEAD
-        }
-=======
-        })
->>>>>>> f3487575
+        }
     }
 }
 
@@ -359,11 +266,7 @@
 
 impl<'params, E: Engine + Debug> Params<'params, E::G1Affine> for ParamsKZG<E>
 where
-<<<<<<< HEAD
-=======
-    E::Scalar: PrimeField,
->>>>>>> f3487575
-    E::G1Affine: SerdeCurveAffine,
+    E::G1Affine: SerdeCurveAffine<ScalarExt = E::Fr, CurveExt = E::G1>,
     E::G2Affine: SerdeCurveAffine,
 {
     type MSM = MSMKZG<E>;
@@ -390,11 +293,7 @@
         MSMKZG::new()
     }
 
-    fn commit_lagrange(
-        &self,
-        poly: &Polynomial<E::Scalar, LagrangeCoeff>,
-        _: Blind<E::Scalar>,
-    ) -> E::G1 {
+    fn commit_lagrange(&self, poly: &Polynomial<E::Fr, LagrangeCoeff>, _: Blind<E::Fr>) -> E::G1 {
         let size = poly.len();
         assert!(self.n() >= size as u64);
         best_multiexp(poly, &self.g_lagrange[0..size])
@@ -402,42 +301,26 @@
 
     /// Writes params to a buffer.
     fn write<W: io::Write>(&self, writer: &mut W) -> io::Result<()> {
-<<<<<<< HEAD
         self.write_custom(writer, SerdeFormat::RawBytesUnchecked);
         Ok(())
-=======
-        self.write_custom(writer, SerdeFormat::RawBytes)
->>>>>>> f3487575
     }
 
     /// Reads params from a buffer.
     fn read<R: io::Read>(reader: &mut R) -> io::Result<Self> {
-<<<<<<< HEAD
         Ok(Self::read_custom(reader, SerdeFormat::RawBytesUnchecked))
-=======
-        Self::read_custom(reader, SerdeFormat::RawBytes)
->>>>>>> f3487575
     }
 }
 
 impl<'params, E: Engine + Debug> ParamsVerifier<'params, E::G1Affine> for ParamsKZG<E>
 where
-<<<<<<< HEAD
-=======
-    E::Scalar: PrimeField,
->>>>>>> f3487575
-    E::G1Affine: SerdeCurveAffine,
+    E::G1Affine: SerdeCurveAffine<ScalarExt = E::Fr, CurveExt = E::G1>,
     E::G2Affine: SerdeCurveAffine,
 {
 }
 
 impl<'params, E: Engine + Debug> ParamsProver<'params, E::G1Affine> for ParamsKZG<E>
 where
-<<<<<<< HEAD
-=======
-    E::Scalar: PrimeField,
->>>>>>> f3487575
-    E::G1Affine: SerdeCurveAffine,
+    E::G1Affine: SerdeCurveAffine<ScalarExt = E::Fr, CurveExt = E::G1>,
     E::G2Affine: SerdeCurveAffine,
 {
     type ParamsVerifier = ParamsVerifierKZG<E>;
@@ -450,7 +333,7 @@
         Self::setup(k, OsRng)
     }
 
-    fn commit(&self, poly: &Polynomial<E::Scalar, Coeff>, _: Blind<E::Scalar>) -> E::G1 {
+    fn commit(&self, poly: &Polynomial<E::Fr, Coeff>, _: Blind<E::Fr>) -> E::G1 {
         let size = poly.len();
         assert!(self.n() >= size as u64);
         best_multiexp(poly, &self.g[0..size])
@@ -463,13 +346,7 @@
 
 #[cfg(test)]
 mod test {
-<<<<<<< HEAD
-    use crate::arithmetic::{
-        best_fft, best_multiexp, parallelize, CurveAffine, CurveExt, FieldExt, Group,
-    };
-=======
     use crate::arithmetic::{best_fft, best_multiexp, parallelize, CurveAffine, CurveExt};
->>>>>>> f3487575
     use crate::poly::commitment::ParamsProver;
     use crate::poly::commitment::{Blind, CommitmentScheme, Params, MSM};
     use crate::poly::kzg::commitment::{ParamsKZG, ParamsVerifierKZG};
