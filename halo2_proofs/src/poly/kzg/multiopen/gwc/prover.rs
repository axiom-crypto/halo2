use super::{construct_intermediate_sets, ChallengeV, Query};
<<<<<<< HEAD
use crate::arithmetic::{eval_polynomial, kate_division, powers, CurveAffine, FieldExt};
=======
use crate::arithmetic::{eval_polynomial, kate_division, powers, CurveAffine};
>>>>>>> f3487575
use crate::helpers::SerdeCurveAffine;
use crate::poly::commitment::ParamsProver;
use crate::poly::commitment::Prover;
use crate::poly::kzg::commitment::{KZGCommitmentScheme, ParamsKZG};
use crate::poly::query::ProverQuery;
use crate::poly::Rotation;
use crate::poly::{
    commitment::{Blind, Params},
    Coeff, Polynomial,
};
use crate::transcript::{EncodedChallenge, TranscriptWrite};

use ff::{Field, PrimeField};
use group::Curve;
use halo2curves::pairing::Engine;
use rand_core::RngCore;
use std::fmt::Debug;
use std::io::{self, Write};
use std::marker::PhantomData;

/// Concrete KZG prover with GWC variant
#[derive(Debug)]
pub struct ProverGWC<'params, E: Engine> {
    params: &'params ParamsKZG<E>,
}

/// Create a multi-opening proof
impl<'params, E: Engine + Debug> Prover<'params, KZGCommitmentScheme<E>> for ProverGWC<'params, E>
where
<<<<<<< HEAD
=======
    E::Scalar: PrimeField,
>>>>>>> f3487575
    E::G1Affine: SerdeCurveAffine,
    E::G2Affine: SerdeCurveAffine,
{
    const QUERY_INSTANCE: bool = false;

    fn new(params: &'params ParamsKZG<E>) -> Self {
        Self { params }
    }

    /// Create a multi-opening proof
    fn create_proof<
        'com,
        Ch: EncodedChallenge<E::G1Affine>,
        T: TranscriptWrite<E::G1Affine, Ch>,
        R,
        I,
    >(
        &self,
        _: R,
        transcript: &mut T,
        queries: I,
    ) -> io::Result<()>
    where
        I: IntoIterator<Item = ProverQuery<'com, E::G1Affine>> + Clone,
        R: RngCore,
    {
        let v: ChallengeV<_> = transcript.squeeze_challenge_scalar();
        let commitment_data = construct_intermediate_sets(queries);

        for commitment_at_a_point in commitment_data.iter() {
            let z = commitment_at_a_point.point;
            let (poly_batch, eval_batch) = commitment_at_a_point
                .queries
                .iter()
                .zip(powers(*v))
                .map(|(query, power_of_v)| {
                    assert_eq!(query.get_point(), z);

                    let poly = query.get_commitment().poly;
                    let eval = query.get_eval();

                    (poly.clone() * power_of_v, eval * power_of_v)
                })
                .reduce(|(poly_acc, eval_acc), (poly, eval)| (poly_acc + &poly, eval_acc + eval))
                .unwrap();

            let poly_batch = &poly_batch - eval_batch;
            let witness_poly = Polynomial {
                values: kate_division(&poly_batch.values, z),
                _marker: PhantomData,
            };
            let w = self
                .params
                .commit(&witness_poly, Blind::default())
                .to_affine();

            transcript.write_point(w)?;
        }
        Ok(())
    }
}<|MERGE_RESOLUTION|>--- conflicted
+++ resolved
@@ -1,9 +1,5 @@
 use super::{construct_intermediate_sets, ChallengeV, Query};
-<<<<<<< HEAD
-use crate::arithmetic::{eval_polynomial, kate_division, powers, CurveAffine, FieldExt};
-=======
 use crate::arithmetic::{eval_polynomial, kate_division, powers, CurveAffine};
->>>>>>> f3487575
 use crate::helpers::SerdeCurveAffine;
 use crate::poly::commitment::ParamsProver;
 use crate::poly::commitment::Prover;
@@ -18,7 +14,7 @@
 
 use ff::{Field, PrimeField};
 use group::Curve;
-use halo2curves::pairing::Engine;
+use pairing::Engine;
 use rand_core::RngCore;
 use std::fmt::Debug;
 use std::io::{self, Write};
@@ -33,11 +29,7 @@
 /// Create a multi-opening proof
 impl<'params, E: Engine + Debug> Prover<'params, KZGCommitmentScheme<E>> for ProverGWC<'params, E>
 where
-<<<<<<< HEAD
-=======
-    E::Scalar: PrimeField,
->>>>>>> f3487575
-    E::G1Affine: SerdeCurveAffine,
+    E::G1Affine: SerdeCurveAffine<ScalarExt = E::Fr, CurveExt = E::G1>,
     E::G2Affine: SerdeCurveAffine,
 {
     const QUERY_INSTANCE: bool = false;
