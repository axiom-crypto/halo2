use std::fmt::Debug;
use std::io::Read;
use std::marker::PhantomData;

use super::{construct_intermediate_sets, ChallengeU, ChallengeV};
<<<<<<< HEAD
use crate::arithmetic::{eval_polynomial, lagrange_interpolate, powers, CurveAffine, FieldExt};
=======
use crate::arithmetic::{eval_polynomial, lagrange_interpolate, powers, CurveAffine};
>>>>>>> f3487575
use crate::helpers::SerdeCurveAffine;
use crate::poly::commitment::Verifier;
use crate::poly::commitment::MSM;
use crate::poly::kzg::commitment::{KZGCommitmentScheme, ParamsKZG};
use crate::poly::kzg::msm::{DualMSM, MSMKZG};
use crate::poly::kzg::strategy::{AccumulatorStrategy, GuardKZG, SingleStrategy};
use crate::poly::query::Query;
use crate::poly::query::{CommitmentReference, VerifierQuery};
use crate::poly::strategy::VerificationStrategy;
use crate::poly::{
    commitment::{Params, ParamsVerifier},
    Error,
};
use crate::transcript::{EncodedChallenge, TranscriptRead};

use ff::{Field, PrimeField};
use group::Group;
use halo2curves::pairing::{Engine, MillerLoopResult, MultiMillerLoop};
use rand_core::OsRng;

#[derive(Debug)]
/// Concrete KZG verifier with GWC variant
pub struct VerifierGWC<'params, E: Engine> {
    params: &'params ParamsKZG<E>,
}

impl<'params, E> Verifier<'params, KZGCommitmentScheme<E>> for VerifierGWC<'params, E>
where
    E: MultiMillerLoop + Debug,
<<<<<<< HEAD
=======
    E::Scalar: PrimeField,
>>>>>>> f3487575
    E::G1Affine: SerdeCurveAffine,
    E::G2Affine: SerdeCurveAffine,
{
    type Guard = GuardKZG<'params, E>;
    type MSMAccumulator = DualMSM<'params, E>;

    const QUERY_INSTANCE: bool = false;

    fn new(params: &'params ParamsKZG<E>) -> Self {
        Self { params }
    }

    fn verify_proof<
        'com,
        Ch: EncodedChallenge<E::G1Affine>,
        T: TranscriptRead<E::G1Affine, Ch>,
        I,
    >(
        &self,
        transcript: &mut T,
        queries: I,
        mut msm_accumulator: DualMSM<'params, E>,
    ) -> Result<Self::Guard, Error>
    where
        I: IntoIterator<Item = VerifierQuery<'com, E::G1Affine, MSMKZG<E>>> + Clone,
    {
        let v: ChallengeV<_> = transcript.squeeze_challenge_scalar();

        let commitment_data = construct_intermediate_sets(queries);

        let w: Vec<E::G1Affine> = (0..commitment_data.len())
            .map(|_| transcript.read_point().map_err(|_| Error::SamplingError))
            .collect::<Result<Vec<E::G1Affine>, Error>>()?;

        let u: ChallengeU<_> = transcript.squeeze_challenge_scalar();

        let mut commitment_multi = MSMKZG::<E>::new();
        let mut eval_multi = E::Scalar::ZERO;

        let mut witness = MSMKZG::<E>::new();
        let mut witness_with_aux = MSMKZG::<E>::new();

        for ((commitment_at_a_point, wi), power_of_u) in
            commitment_data.iter().zip(w.into_iter()).zip(powers(*u))
        {
            assert!(!commitment_at_a_point.queries.is_empty());
            let z = commitment_at_a_point.point;

            let (mut commitment_batch, eval_batch) = commitment_at_a_point
                .queries
                .iter()
                .zip(powers(*v))
                .map(|(query, power_of_v)| {
                    assert_eq!(query.get_point(), z);

                    let commitment = match query.get_commitment() {
                        CommitmentReference::Commitment(c) => {
                            let mut msm = MSMKZG::<E>::new();
                            msm.append_term(power_of_v, (*c).into());
                            msm
                        }
                        CommitmentReference::MSM(msm) => {
                            let mut msm = msm.clone();
                            msm.scale(power_of_v);
                            msm
                        }
                    };
                    let eval = power_of_v * query.get_eval();

                    (commitment, eval)
                })
                .reduce(|(mut commitment_acc, eval_acc), (commitment, eval)| {
                    commitment_acc.add_msm(&commitment);
                    (commitment_acc, eval_acc + eval)
                })
                .unwrap();

            commitment_batch.scale(power_of_u);
            commitment_multi.add_msm(&commitment_batch);
            eval_multi += power_of_u * eval_batch;

            witness_with_aux.append_term(power_of_u * z, wi.into());
            witness.append_term(power_of_u, wi.into());
        }

        msm_accumulator.left.add_msm(&witness);

        msm_accumulator.right.add_msm(&witness_with_aux);
        msm_accumulator.right.add_msm(&commitment_multi);
        let g0: E::G1 = self.params.g[0].into();
        msm_accumulator.right.append_term(eval_multi, -g0);

        Ok(Self::Guard::new(msm_accumulator))
    }
}<|MERGE_RESOLUTION|>--- conflicted
+++ resolved
@@ -3,11 +3,7 @@
 use std::marker::PhantomData;
 
 use super::{construct_intermediate_sets, ChallengeU, ChallengeV};
-<<<<<<< HEAD
-use crate::arithmetic::{eval_polynomial, lagrange_interpolate, powers, CurveAffine, FieldExt};
-=======
 use crate::arithmetic::{eval_polynomial, lagrange_interpolate, powers, CurveAffine};
->>>>>>> f3487575
 use crate::helpers::SerdeCurveAffine;
 use crate::poly::commitment::Verifier;
 use crate::poly::commitment::MSM;
@@ -25,7 +21,7 @@
 
 use ff::{Field, PrimeField};
 use group::Group;
-use halo2curves::pairing::{Engine, MillerLoopResult, MultiMillerLoop};
+use pairing::{Engine, MillerLoopResult, MultiMillerLoop};
 use rand_core::OsRng;
 
 #[derive(Debug)]
@@ -37,11 +33,7 @@
 impl<'params, E> Verifier<'params, KZGCommitmentScheme<E>> for VerifierGWC<'params, E>
 where
     E: MultiMillerLoop + Debug,
-<<<<<<< HEAD
-=======
-    E::Scalar: PrimeField,
->>>>>>> f3487575
-    E::G1Affine: SerdeCurveAffine,
+    E::G1Affine: SerdeCurveAffine<ScalarExt = E::Fr, CurveExt = E::G1>,
     E::G2Affine: SerdeCurveAffine,
 {
     type Guard = GuardKZG<'params, E>;
@@ -78,7 +70,7 @@
         let u: ChallengeU<_> = transcript.squeeze_challenge_scalar();
 
         let mut commitment_multi = MSMKZG::<E>::new();
-        let mut eval_multi = E::Scalar::ZERO;
+        let mut eval_multi = E::Fr::ZERO;
 
         let mut witness = MSMKZG::<E>::new();
         let mut witness_with_aux = MSMKZG::<E>::new();
