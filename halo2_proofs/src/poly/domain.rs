--- conflicted
+++ resolved
@@ -1029,7 +1029,6 @@
     let num_threads = multicore::current_num_threads();
 
     let mut a = input.clone();
-<<<<<<< HEAD
     // let start = start_measure(format!("best fft {} ({})", a.len(), num_threads), false);
     best_fft(&mut a, domain.omega, k);
     // stop_measure(start);
@@ -1039,25 +1038,8 @@
     //     format!("recursive fft {} ({})", a.len(), num_threads),
     //     false,
     // );
-    recursive_fft(&mut domain.fft_data, &mut b, false);
+    recursive_fft(&domain.fft_data, &mut b, false);
     // stop_measure(start);
-=======
-    #[cfg(feature = "profile")]
-    let start = start_measure(format!("best fft {} ({})", a.len(), num_threads), false);
-    best_fft(&mut a, domain.omega, k);
-    #[cfg(feature = "profile")]
-    stop_measure(start);
-
-    let mut b = input;
-    #[cfg(feature = "profile")]
-    let start = start_measure(
-        format!("recursive fft {} ({})", a.len(), num_threads),
-        false,
-    );
-    recursive_fft(&domain.fft_data, &mut b, false);
-    #[cfg(feature = "profile")]
-    stop_measure(start);
->>>>>>> 07c6a2bb
 
     for i in 0..n {
         //println!("{}: {} {}", i, a[i], b[i]);
