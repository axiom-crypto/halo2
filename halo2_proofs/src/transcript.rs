//! This module contains utilities and traits for dealing with Fiat-Shamir
//! transcripts.

use blake2b_simd::{Params as Blake2bParams, State as Blake2bState};
<<<<<<< HEAD
use group::ff::PrimeField;
=======
use group::ff::{FromUniformBytes, PrimeField};
>>>>>>> f3487575
use sha3::{Digest, Keccak256};
use std::convert::TryInto;

use halo2curves::{Coordinates, CurveAffine};

use std::io::{self, Read, Write};
use std::marker::PhantomData;

/// Prefix to a prover's message soliciting a challenge
const BLAKE2B_PREFIX_CHALLENGE: u8 = 0;

/// Prefix to a prover's message containing a curve point
const BLAKE2B_PREFIX_POINT: u8 = 1;

/// Prefix to a prover's message containing a scalar
const BLAKE2B_PREFIX_SCALAR: u8 = 2;

/// Prefix to a prover's message soliciting a challenge
const KECCAK256_PREFIX_CHALLENGE: u8 = 0;

/// First prefix to a prover's message soliciting a challenge
/// Not included in the growing state!
const KECCAK256_PREFIX_CHALLENGE_LO: u8 = 10;

/// Second prefix to a prover's message soliciting a challenge
/// Not included in the growing state!
const KECCAK256_PREFIX_CHALLENGE_HI: u8 = 11;

/// Prefix to a prover's message containing a curve point
const KECCAK256_PREFIX_POINT: u8 = 1;

/// Prefix to a prover's message containing a scalar
const KECCAK256_PREFIX_SCALAR: u8 = 2;

/// Generic transcript view (from either the prover or verifier's perspective)
pub trait Transcript<C: CurveAffine, E: EncodedChallenge<C>> {
    /// Squeeze an encoded verifier challenge from the transcript.
    fn squeeze_challenge(&mut self) -> E;

    /// Squeeze a typed challenge (in the scalar field) from the transcript.
    fn squeeze_challenge_scalar<T>(&mut self) -> ChallengeScalar<C, T> {
        ChallengeScalar {
            inner: self.squeeze_challenge().get_scalar(),
            _marker: PhantomData,
        }
    }

    /// Writing the point to the transcript without writing it to the proof,
    /// treating it as a common input.
    fn common_point(&mut self, point: C) -> io::Result<()>;

    /// Writing the scalar to the transcript without writing it to the proof,
    /// treating it as a common input.
    fn common_scalar(&mut self, scalar: C::Scalar) -> io::Result<()>;
}

/// Transcript view from the perspective of a verifier that has access to an
/// input stream of data from the prover to the verifier.
pub trait TranscriptRead<C: CurveAffine, E: EncodedChallenge<C>>: Transcript<C, E> {
    /// Read a curve point from the prover.
    fn read_point(&mut self) -> io::Result<C>;

    /// Read a curve scalar from the prover.
    fn read_scalar(&mut self) -> io::Result<C::Scalar>;
}

/// Transcript view from the perspective of a prover that has access to an
/// output stream of messages from the prover to the verifier.
pub trait TranscriptWrite<C: CurveAffine, E: EncodedChallenge<C>>: Transcript<C, E> {
    /// Write a curve point to the proof and the transcript.
    fn write_point(&mut self, point: C) -> io::Result<()>;

    /// Write a scalar to the proof and the transcript.
    fn write_scalar(&mut self, scalar: C::Scalar) -> io::Result<()>;
}

/// Initializes transcript at verifier side.
pub trait TranscriptReadBuffer<R: Read, C: CurveAffine, E: EncodedChallenge<C>>:
    TranscriptRead<C, E>
{
    /// Initialize a transcript given an input buffer.
    fn init(reader: R) -> Self;
}

/// Manages begining and finising of transcript pipeline.
pub trait TranscriptWriterBuffer<W: Write, C: CurveAffine, E: EncodedChallenge<C>>:
    TranscriptWrite<C, E>
{
    /// Initialize a transcript given an output buffer.
    fn init(writer: W) -> Self;

    /// Conclude the interaction and return the output buffer (writer).
    fn finalize(self) -> W;
}

/// We will replace BLAKE2b with an algebraic hash function in a later version.
#[derive(Debug, Clone)]
pub struct Blake2bRead<R: Read, C: CurveAffine, E: EncodedChallenge<C>> {
    state: Blake2bState,
    reader: R,
    _marker: PhantomData<(C, E)>,
}

/// Keccak256 hash function reader for EVM compatibility
#[derive(Debug, Clone)]
pub struct Keccak256Read<R: Read, C: CurveAffine, E: EncodedChallenge<C>> {
    state: Keccak256,
    reader: R,
    _marker: PhantomData<(C, E)>,
}

impl<R: Read, C: CurveAffine> TranscriptReadBuffer<R, C, Challenge255<C>>
    for Blake2bRead<R, C, Challenge255<C>>
where
    C::Scalar: FromUniformBytes<64>,
{
    /// Initialize a transcript given an input buffer.
    fn init(reader: R) -> Self {
        Blake2bRead {
            state: Blake2bParams::new()
                .hash_length(64)
                .personal(b"Halo2-Transcript")
                .to_state(),
            reader,
            _marker: PhantomData,
        }
    }
}

impl<R: Read, C: CurveAffine> TranscriptReadBuffer<R, C, Challenge255<C>>
    for Keccak256Read<R, C, Challenge255<C>>
<<<<<<< HEAD
=======
where
    C::Scalar: FromUniformBytes<64>,
>>>>>>> f3487575
{
    /// Initialize a transcript given an input buffer.
    fn init(reader: R) -> Self {
        let mut state = Keccak256::new();
        state.update(b"Halo2-Transcript");
        Keccak256Read {
            state,
            reader,
            _marker: PhantomData,
        }
    }
}

impl<R: Read, C: CurveAffine> TranscriptRead<C, Challenge255<C>>
    for Blake2bRead<R, C, Challenge255<C>>
where
    C::Scalar: FromUniformBytes<64>,
{
    fn read_point(&mut self) -> io::Result<C> {
        let mut compressed = C::Repr::default();
        self.reader.read_exact(compressed.as_mut())?;
        let point: C = Option::from(C::from_bytes(&compressed)).ok_or_else(|| {
            io::Error::new(io::ErrorKind::Other, "invalid point encoding in proof")
        })?;
        self.common_point(point)?;

        Ok(point)
    }

    fn read_scalar(&mut self) -> io::Result<C::Scalar> {
        let mut data = <C::Scalar as PrimeField>::Repr::default();
        self.reader.read_exact(data.as_mut())?;
        let scalar: C::Scalar = Option::from(C::Scalar::from_repr(data)).ok_or_else(|| {
            io::Error::new(
                io::ErrorKind::Other,
                "invalid field element encoding in proof",
            )
        })?;
        self.common_scalar(scalar)?;

        Ok(scalar)
    }
}

impl<R: Read, C: CurveAffine> TranscriptRead<C, Challenge255<C>>
    for Keccak256Read<R, C, Challenge255<C>>
<<<<<<< HEAD
=======
where
    C::Scalar: FromUniformBytes<64>,
>>>>>>> f3487575
{
    fn read_point(&mut self) -> io::Result<C> {
        let mut compressed = C::Repr::default();
        self.reader.read_exact(compressed.as_mut())?;
        let point: C = Option::from(C::from_bytes(&compressed)).ok_or_else(|| {
            io::Error::new(io::ErrorKind::Other, "invalid point encoding in proof")
        })?;
        self.common_point(point)?;

        Ok(point)
    }

    fn read_scalar(&mut self) -> io::Result<C::Scalar> {
        let mut data = <C::Scalar as PrimeField>::Repr::default();
        self.reader.read_exact(data.as_mut())?;
        let scalar: C::Scalar = Option::from(C::Scalar::from_repr(data)).ok_or_else(|| {
            io::Error::new(
                io::ErrorKind::Other,
                "invalid field element encoding in proof",
            )
        })?;
        self.common_scalar(scalar)?;

        Ok(scalar)
    }
}

<<<<<<< HEAD
impl<R: Read, C: CurveAffine> Transcript<C, Challenge255<C>>
    for Blake2bRead<R, C, Challenge255<C>>
=======
impl<R: Read, C: CurveAffine> Transcript<C, Challenge255<C>> for Blake2bRead<R, C, Challenge255<C>>
where
    C::Scalar: FromUniformBytes<64>,
>>>>>>> f3487575
{
    fn squeeze_challenge(&mut self) -> Challenge255<C> {
        self.state.update(&[BLAKE2B_PREFIX_CHALLENGE]);
        let hasher = self.state.clone();
        let result: [u8; 64] = hasher.finalize().as_bytes().try_into().unwrap();
        Challenge255::<C>::new(&result)
    }

    fn common_point(&mut self, point: C) -> io::Result<()> {
        self.state.update(&[BLAKE2B_PREFIX_POINT]);
        let coords: Coordinates<C> = Option::from(point.coordinates()).ok_or_else(|| {
            io::Error::new(
                io::ErrorKind::Other,
                "cannot write points at infinity to the transcript",
            )
        })?;
        self.state.update(coords.x().to_repr().as_ref());
        self.state.update(coords.y().to_repr().as_ref());

        Ok(())
    }

    fn common_scalar(&mut self, scalar: C::Scalar) -> io::Result<()> {
        self.state.update(&[BLAKE2B_PREFIX_SCALAR]);
        self.state.update(scalar.to_repr().as_ref());

        Ok(())
    }
}

impl<R: Read, C: CurveAffine> Transcript<C, Challenge255<C>>
    for Keccak256Read<R, C, Challenge255<C>>
<<<<<<< HEAD
{
    fn squeeze_challenge(&mut self) -> Challenge255<C> {
        self.state.update([KECCAK256_PREFIX_CHALLENGE]);

        let mut state_lo = self.state.clone();
        let mut state_hi = self.state.clone();
        state_lo.update([KECCAK256_PREFIX_CHALLENGE_LO]);
        state_hi.update([KECCAK256_PREFIX_CHALLENGE_HI]);
=======
where
    C::Scalar: FromUniformBytes<64>,
{
    fn squeeze_challenge(&mut self) -> Challenge255<C> {
        self.state.update(&[KECCAK256_PREFIX_CHALLENGE]);

        let mut state_lo = self.state.clone();
        let mut state_hi = self.state.clone();
        state_lo.update(&[KECCAK256_PREFIX_CHALLENGE_LO]);
        state_hi.update(&[KECCAK256_PREFIX_CHALLENGE_HI]);
>>>>>>> f3487575
        let result_lo: [u8; 32] = state_lo.finalize().as_slice().try_into().unwrap();
        let result_hi: [u8; 32] = state_hi.finalize().as_slice().try_into().unwrap();

        let mut t = result_lo.to_vec();
        t.extend_from_slice(&result_hi[..]);
        let result: [u8; 64] = t.as_slice().try_into().unwrap();

        Challenge255::<C>::new(&result)
    }

    fn common_point(&mut self, point: C) -> io::Result<()> {
<<<<<<< HEAD
        self.state.update([KECCAK256_PREFIX_POINT]);
=======
        self.state.update(&[KECCAK256_PREFIX_POINT]);
>>>>>>> f3487575
        let coords: Coordinates<C> = Option::from(point.coordinates()).ok_or_else(|| {
            io::Error::new(
                io::ErrorKind::Other,
                "cannot write points at infinity to the transcript",
            )
        })?;
        self.state.update(coords.x().to_repr().as_ref());
        self.state.update(coords.y().to_repr().as_ref());

        Ok(())
    }

    fn common_scalar(&mut self, scalar: C::Scalar) -> io::Result<()> {
<<<<<<< HEAD
        self.state.update([KECCAK256_PREFIX_SCALAR]);
=======
        self.state.update(&[KECCAK256_PREFIX_SCALAR]);
>>>>>>> f3487575
        self.state.update(scalar.to_repr().as_ref());

        Ok(())
    }
}

/// We will replace BLAKE2b with an algebraic hash function in a later version.
#[derive(Debug, Clone)]
pub struct Blake2bWrite<W: Write, C: CurveAffine, E: EncodedChallenge<C>> {
    state: Blake2bState,
    writer: W,
    _marker: PhantomData<(C, E)>,
}

/// Keccak256 hash function writer for EVM compatibility
#[derive(Debug, Clone)]
pub struct Keccak256Write<W: Write, C: CurveAffine, E: EncodedChallenge<C>> {
    state: Keccak256,
    writer: W,
    _marker: PhantomData<(C, E)>,
}

impl<W: Write, C: CurveAffine> TranscriptWriterBuffer<W, C, Challenge255<C>>
    for Blake2bWrite<W, C, Challenge255<C>>
where
    C::Scalar: FromUniformBytes<64>,
{
    /// Initialize a transcript given an output buffer.
    fn init(writer: W) -> Self {
        Blake2bWrite {
            state: Blake2bParams::new()
                .hash_length(64)
                .personal(b"Halo2-Transcript")
                .to_state(),
            writer,
            _marker: PhantomData,
        }
    }

    fn finalize(self) -> W {
        // TODO: handle outstanding scalars? see issue #138
        self.writer
    }
}

impl<W: Write, C: CurveAffine> TranscriptWriterBuffer<W, C, Challenge255<C>>
    for Keccak256Write<W, C, Challenge255<C>>
<<<<<<< HEAD
=======
where
    C::Scalar: FromUniformBytes<64>,
>>>>>>> f3487575
{
    /// Initialize a transcript given an output buffer.
    fn init(writer: W) -> Self {
        let mut state = Keccak256::new();
        state.update(b"Halo2-Transcript");
        Keccak256Write {
            state,
            writer,
            _marker: PhantomData,
        }
    }

    /// Conclude the interaction and return the output buffer (writer).
    fn finalize(self) -> W {
        // TODO: handle outstanding scalars? see issue #138
        self.writer
    }
}

impl<W: Write, C: CurveAffine> TranscriptWrite<C, Challenge255<C>>
    for Blake2bWrite<W, C, Challenge255<C>>
where
    C::Scalar: FromUniformBytes<64>,
{
    fn write_point(&mut self, point: C) -> io::Result<()> {
        self.common_point(point)?;
        let compressed = point.to_bytes();
        self.writer.write_all(compressed.as_ref())
    }
    fn write_scalar(&mut self, scalar: C::Scalar) -> io::Result<()> {
        self.common_scalar(scalar)?;
        let data = scalar.to_repr();
        self.writer.write_all(data.as_ref())
    }
}

impl<W: Write, C: CurveAffine> TranscriptWrite<C, Challenge255<C>>
    for Keccak256Write<W, C, Challenge255<C>>
where
    C::Scalar: FromUniformBytes<64>,
{
    fn write_point(&mut self, point: C) -> io::Result<()> {
        self.common_point(point)?;
        let compressed = point.to_bytes();
        self.writer.write_all(compressed.as_ref())
    }
    fn write_scalar(&mut self, scalar: C::Scalar) -> io::Result<()> {
        self.common_scalar(scalar)?;
        let data = scalar.to_repr();
        self.writer.write_all(data.as_ref())
    }
}

impl<W: Write, C: CurveAffine> TranscriptWrite<C, Challenge255<C>>
    for Keccak256Write<W, C, Challenge255<C>>
{
    fn write_point(&mut self, point: C) -> io::Result<()> {
        self.common_point(point)?;
        let compressed = point.to_bytes();
        self.writer.write_all(compressed.as_ref())
    }
    fn write_scalar(&mut self, scalar: C::Scalar) -> io::Result<()> {
        self.common_scalar(scalar)?;
        let data = scalar.to_repr();
        self.writer.write_all(data.as_ref())
    }
}

impl<W: Write, C: CurveAffine> Transcript<C, Challenge255<C>>
    for Blake2bWrite<W, C, Challenge255<C>>
where
    C::Scalar: FromUniformBytes<64>,
{
    fn squeeze_challenge(&mut self) -> Challenge255<C> {
        self.state.update(&[BLAKE2B_PREFIX_CHALLENGE]);
        let hasher = self.state.clone();
        let result: [u8; 64] = hasher.finalize().as_bytes().try_into().unwrap();
        Challenge255::<C>::new(&result)
    }

    fn common_point(&mut self, point: C) -> io::Result<()> {
        self.state.update(&[BLAKE2B_PREFIX_POINT]);
        let coords: Coordinates<C> = Option::from(point.coordinates()).ok_or_else(|| {
            io::Error::new(
                io::ErrorKind::Other,
                "cannot write points at infinity to the transcript",
            )
        })?;
        self.state.update(coords.x().to_repr().as_ref());
        self.state.update(coords.y().to_repr().as_ref());

        Ok(())
    }

    fn common_scalar(&mut self, scalar: C::Scalar) -> io::Result<()> {
        self.state.update(&[BLAKE2B_PREFIX_SCALAR]);
        self.state.update(scalar.to_repr().as_ref());

        Ok(())
    }
}

impl<W: Write, C: CurveAffine> Transcript<C, Challenge255<C>>
    for Keccak256Write<W, C, Challenge255<C>>
<<<<<<< HEAD
{
    fn squeeze_challenge(&mut self) -> Challenge255<C> {
        self.state.update([KECCAK256_PREFIX_CHALLENGE]);

        let mut state_lo = self.state.clone();
        let mut state_hi = self.state.clone();
        state_lo.update([KECCAK256_PREFIX_CHALLENGE_LO]);
        state_hi.update([KECCAK256_PREFIX_CHALLENGE_HI]);
=======
where
    C::Scalar: FromUniformBytes<64>,
{
    fn squeeze_challenge(&mut self) -> Challenge255<C> {
        self.state.update(&[KECCAK256_PREFIX_CHALLENGE]);

        let mut state_lo = self.state.clone();
        let mut state_hi = self.state.clone();
        state_lo.update(&[KECCAK256_PREFIX_CHALLENGE_LO]);
        state_hi.update(&[KECCAK256_PREFIX_CHALLENGE_HI]);
>>>>>>> f3487575
        let result_lo: [u8; 32] = state_lo.finalize().as_slice().try_into().unwrap();
        let result_hi: [u8; 32] = state_hi.finalize().as_slice().try_into().unwrap();

        let mut t = result_lo.to_vec();
        t.extend_from_slice(&result_hi[..]);
        let result: [u8; 64] = t.as_slice().try_into().unwrap();

        Challenge255::<C>::new(&result)
    }

    fn common_point(&mut self, point: C) -> io::Result<()> {
<<<<<<< HEAD
        self.state.update([KECCAK256_PREFIX_POINT]);
=======
        self.state.update(&[KECCAK256_PREFIX_POINT]);
>>>>>>> f3487575
        let coords: Coordinates<C> = Option::from(point.coordinates()).ok_or_else(|| {
            io::Error::new(
                io::ErrorKind::Other,
                "cannot write points at infinity to the transcript",
            )
        })?;
        self.state.update(coords.x().to_repr().as_ref());
        self.state.update(coords.y().to_repr().as_ref());

        Ok(())
    }

    fn common_scalar(&mut self, scalar: C::Scalar) -> io::Result<()> {
<<<<<<< HEAD
        self.state.update([KECCAK256_PREFIX_SCALAR]);
=======
        self.state.update(&[KECCAK256_PREFIX_SCALAR]);
>>>>>>> f3487575
        self.state.update(scalar.to_repr().as_ref());

        Ok(())
    }
}

/// The scalar representation of a verifier challenge.
///
/// The `Type` type can be used to scope the challenge to a specific context, or
/// set to `()` if no context is required.
#[derive(Copy, Clone, Debug)]
pub struct ChallengeScalar<C: CurveAffine, T> {
    inner: C::Scalar,
    _marker: PhantomData<T>,
}

impl<C: CurveAffine, T> std::ops::Deref for ChallengeScalar<C, T> {
    type Target = C::Scalar;

    fn deref(&self) -> &Self::Target {
        &self.inner
    }
}

/// `EncodedChallenge<C>` defines a challenge encoding with a [`Self::Input`]
/// that is used to derive the challenge encoding and `get_challenge` obtains
/// the _real_ `C::Scalar` that the challenge encoding represents.
pub trait EncodedChallenge<C: CurveAffine> {
    /// The Input type used to derive the challenge encoding. For example,
    /// an input from the Poseidon hash would be a base field element;
    /// an input from the Blake2b hash would be a [u8; 64].
    type Input;

    /// Get an encoded challenge from a given input challenge.
    fn new(challenge_input: &Self::Input) -> Self;

    /// Get a scalar field element from an encoded challenge.
    fn get_scalar(&self) -> C::Scalar;

    /// Cast an encoded challenge as a typed `ChallengeScalar`.
    fn as_challenge_scalar<T>(&self) -> ChallengeScalar<C, T> {
        ChallengeScalar {
            inner: self.get_scalar(),
            _marker: PhantomData,
        }
    }
}

/// A 255-bit challenge.
#[derive(Copy, Clone, Debug)]
pub struct Challenge255<C: CurveAffine>([u8; 32], PhantomData<C>);

impl<C: CurveAffine> std::ops::Deref for Challenge255<C> {
    type Target = [u8; 32];

    fn deref(&self) -> &Self::Target {
        &self.0
    }
}

impl<C: CurveAffine> EncodedChallenge<C> for Challenge255<C>
where
    C::Scalar: FromUniformBytes<64>,
{
    type Input = [u8; 64];

    fn new(challenge_input: &[u8; 64]) -> Self {
        Challenge255(
            C::Scalar::from_uniform_bytes(challenge_input)
                .to_repr()
                .as_ref()
                .try_into()
                .expect("Scalar fits into 256 bits"),
            PhantomData,
        )
    }
    fn get_scalar(&self) -> C::Scalar {
        let mut repr = <C::Scalar as PrimeField>::Repr::default();
        repr.as_mut().copy_from_slice(&self.0);
        C::Scalar::from_repr(repr).unwrap()
    }
}

pub(crate) fn read_n_points<C: CurveAffine, E: EncodedChallenge<C>, T: TranscriptRead<C, E>>(
    transcript: &mut T,
    n: usize,
) -> io::Result<Vec<C>> {
    (0..n).map(|_| transcript.read_point()).collect()
}

pub(crate) fn read_n_scalars<C: CurveAffine, E: EncodedChallenge<C>, T: TranscriptRead<C, E>>(
    transcript: &mut T,
    n: usize,
) -> io::Result<Vec<C::Scalar>> {
    (0..n).map(|_| transcript.read_scalar()).collect()
}<|MERGE_RESOLUTION|>--- conflicted
+++ resolved
@@ -2,11 +2,7 @@
 //! transcripts.
 
 use blake2b_simd::{Params as Blake2bParams, State as Blake2bState};
-<<<<<<< HEAD
-use group::ff::PrimeField;
-=======
 use group::ff::{FromUniformBytes, PrimeField};
->>>>>>> f3487575
 use sha3::{Digest, Keccak256};
 use std::convert::TryInto;
 
@@ -138,11 +134,8 @@
 
 impl<R: Read, C: CurveAffine> TranscriptReadBuffer<R, C, Challenge255<C>>
     for Keccak256Read<R, C, Challenge255<C>>
-<<<<<<< HEAD
-=======
-where
-    C::Scalar: FromUniformBytes<64>,
->>>>>>> f3487575
+where
+    C::Scalar: FromUniformBytes<64>,
 {
     /// Initialize a transcript given an input buffer.
     fn init(reader: R) -> Self {
@@ -189,11 +182,8 @@
 
 impl<R: Read, C: CurveAffine> TranscriptRead<C, Challenge255<C>>
     for Keccak256Read<R, C, Challenge255<C>>
-<<<<<<< HEAD
-=======
-where
-    C::Scalar: FromUniformBytes<64>,
->>>>>>> f3487575
+where
+    C::Scalar: FromUniformBytes<64>,
 {
     fn read_point(&mut self) -> io::Result<C> {
         let mut compressed = C::Repr::default();
@@ -221,14 +211,9 @@
     }
 }
 
-<<<<<<< HEAD
-impl<R: Read, C: CurveAffine> Transcript<C, Challenge255<C>>
-    for Blake2bRead<R, C, Challenge255<C>>
-=======
 impl<R: Read, C: CurveAffine> Transcript<C, Challenge255<C>> for Blake2bRead<R, C, Challenge255<C>>
 where
     C::Scalar: FromUniformBytes<64>,
->>>>>>> f3487575
 {
     fn squeeze_challenge(&mut self) -> Challenge255<C> {
         self.state.update(&[BLAKE2B_PREFIX_CHALLENGE]);
@@ -261,16 +246,6 @@
 
 impl<R: Read, C: CurveAffine> Transcript<C, Challenge255<C>>
     for Keccak256Read<R, C, Challenge255<C>>
-<<<<<<< HEAD
-{
-    fn squeeze_challenge(&mut self) -> Challenge255<C> {
-        self.state.update([KECCAK256_PREFIX_CHALLENGE]);
-
-        let mut state_lo = self.state.clone();
-        let mut state_hi = self.state.clone();
-        state_lo.update([KECCAK256_PREFIX_CHALLENGE_LO]);
-        state_hi.update([KECCAK256_PREFIX_CHALLENGE_HI]);
-=======
 where
     C::Scalar: FromUniformBytes<64>,
 {
@@ -281,7 +256,6 @@
         let mut state_hi = self.state.clone();
         state_lo.update(&[KECCAK256_PREFIX_CHALLENGE_LO]);
         state_hi.update(&[KECCAK256_PREFIX_CHALLENGE_HI]);
->>>>>>> f3487575
         let result_lo: [u8; 32] = state_lo.finalize().as_slice().try_into().unwrap();
         let result_hi: [u8; 32] = state_hi.finalize().as_slice().try_into().unwrap();
 
@@ -293,11 +267,7 @@
     }
 
     fn common_point(&mut self, point: C) -> io::Result<()> {
-<<<<<<< HEAD
         self.state.update([KECCAK256_PREFIX_POINT]);
-=======
-        self.state.update(&[KECCAK256_PREFIX_POINT]);
->>>>>>> f3487575
         let coords: Coordinates<C> = Option::from(point.coordinates()).ok_or_else(|| {
             io::Error::new(
                 io::ErrorKind::Other,
@@ -311,11 +281,7 @@
     }
 
     fn common_scalar(&mut self, scalar: C::Scalar) -> io::Result<()> {
-<<<<<<< HEAD
         self.state.update([KECCAK256_PREFIX_SCALAR]);
-=======
-        self.state.update(&[KECCAK256_PREFIX_SCALAR]);
->>>>>>> f3487575
         self.state.update(scalar.to_repr().as_ref());
 
         Ok(())
@@ -363,11 +329,8 @@
 
 impl<W: Write, C: CurveAffine> TranscriptWriterBuffer<W, C, Challenge255<C>>
     for Keccak256Write<W, C, Challenge255<C>>
-<<<<<<< HEAD
-=======
-where
-    C::Scalar: FromUniformBytes<64>,
->>>>>>> f3487575
+where
+    C::Scalar: FromUniformBytes<64>,
 {
     /// Initialize a transcript given an output buffer.
     fn init(writer: W) -> Self {
@@ -421,21 +384,6 @@
     }
 }
 
-impl<W: Write, C: CurveAffine> TranscriptWrite<C, Challenge255<C>>
-    for Keccak256Write<W, C, Challenge255<C>>
-{
-    fn write_point(&mut self, point: C) -> io::Result<()> {
-        self.common_point(point)?;
-        let compressed = point.to_bytes();
-        self.writer.write_all(compressed.as_ref())
-    }
-    fn write_scalar(&mut self, scalar: C::Scalar) -> io::Result<()> {
-        self.common_scalar(scalar)?;
-        let data = scalar.to_repr();
-        self.writer.write_all(data.as_ref())
-    }
-}
-
 impl<W: Write, C: CurveAffine> Transcript<C, Challenge255<C>>
     for Blake2bWrite<W, C, Challenge255<C>>
 where
@@ -472,16 +420,6 @@
 
 impl<W: Write, C: CurveAffine> Transcript<C, Challenge255<C>>
     for Keccak256Write<W, C, Challenge255<C>>
-<<<<<<< HEAD
-{
-    fn squeeze_challenge(&mut self) -> Challenge255<C> {
-        self.state.update([KECCAK256_PREFIX_CHALLENGE]);
-
-        let mut state_lo = self.state.clone();
-        let mut state_hi = self.state.clone();
-        state_lo.update([KECCAK256_PREFIX_CHALLENGE_LO]);
-        state_hi.update([KECCAK256_PREFIX_CHALLENGE_HI]);
-=======
 where
     C::Scalar: FromUniformBytes<64>,
 {
@@ -492,7 +430,6 @@
         let mut state_hi = self.state.clone();
         state_lo.update(&[KECCAK256_PREFIX_CHALLENGE_LO]);
         state_hi.update(&[KECCAK256_PREFIX_CHALLENGE_HI]);
->>>>>>> f3487575
         let result_lo: [u8; 32] = state_lo.finalize().as_slice().try_into().unwrap();
         let result_hi: [u8; 32] = state_hi.finalize().as_slice().try_into().unwrap();
 
@@ -504,11 +441,7 @@
     }
 
     fn common_point(&mut self, point: C) -> io::Result<()> {
-<<<<<<< HEAD
-        self.state.update([KECCAK256_PREFIX_POINT]);
-=======
         self.state.update(&[KECCAK256_PREFIX_POINT]);
->>>>>>> f3487575
         let coords: Coordinates<C> = Option::from(point.coordinates()).ok_or_else(|| {
             io::Error::new(
                 io::ErrorKind::Other,
@@ -522,11 +455,7 @@
     }
 
     fn common_scalar(&mut self, scalar: C::Scalar) -> io::Result<()> {
-<<<<<<< HEAD
-        self.state.update([KECCAK256_PREFIX_SCALAR]);
-=======
         self.state.update(&[KECCAK256_PREFIX_SCALAR]);
->>>>>>> f3487575
         self.state.update(scalar.to_repr().as_ref());
 
         Ok(())
