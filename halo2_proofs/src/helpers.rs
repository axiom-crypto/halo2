use crate::plonk::{Any, Column};
use crate::poly::Polynomial;
use ff::PrimeField;
use ff::{Field, FromUniformBytes};
use halo2curves::{pairing::Engine, serde::SerdeObject, CurveAffine};
use num_bigint::BigUint;
use std::io;

/// This enum specifies how various types are serialized and deserialized.
#[derive(Clone, Copy, Debug)]
pub enum SerdeFormat {
    /// Curve elements are serialized in compressed form.
    /// Field elements are serialized in standard form, with endianness specified by the
    /// `PrimeField` implementation.
    Processed,
    /// Curve elements are serialized in uncompressed form. Field elements are serialized
    /// in their internal Montgomery representation.
    /// When deserializing, checks are performed to ensure curve elements indeed lie on the curve and field elements
    /// are less than modulus.
    RawBytes,
    /// Serialization is the same as `RawBytes`, but no checks are performed.
    RawBytesUnchecked,
}

#[derive(Clone, Debug)]
pub(crate) struct CopyCell {
    pub column: Column<Any>,
    pub row: usize,
}

// Keep this trait for compatibility with IPA serialization
pub(crate) trait CurveRead: CurveAffine {
    /// Reads a compressed element from the buffer and attempts to parse it
    /// using `from_bytes`.
    fn read<R: io::Read>(reader: &mut R) -> io::Result<Self> {
        let mut compressed = Self::Repr::default();
        reader.read_exact(compressed.as_mut())?;
        Option::from(Self::from_bytes(&compressed))
            .ok_or_else(|| io::Error::new(io::ErrorKind::Other, "Invalid point encoding in proof"))
    }
}
impl<C: CurveAffine> CurveRead for C {}

pub fn field_to_bn<F: PrimeField>(f: &F) -> BigUint {
    BigUint::from_bytes_le(f.to_repr().as_ref())
}

/// Input a big integer `bn`, compute a field element `f`
/// such that `f == bn % F::MODULUS`.
<<<<<<< HEAD
pub fn bn_to_field<F: PrimeField>(bn: &BigUint) -> F
where
    F: FromUniformBytes<64>,
{
=======
/// Require:
/// - bn is less than 512 bits.
/// Return:
/// - bn mod F::MODULUS when bn > F::MODULUS
pub fn bn_to_field<F: FieldExt>(bn: &BigUint) -> F {
>>>>>>> 5b9a3d71
    let mut buf = bn.to_bytes_le();
    buf.resize(64, 0u8);

    let mut buf_array = [0u8; 64];
    buf_array.copy_from_slice(buf.as_ref());
    F::from_uniform_bytes(&buf_array)
}

/// Input a base field element `b`, output a scalar field
/// element `s` s.t. `s == b % ScalarField::MODULUS`
pub(crate) fn base_to_scalar<C: CurveAffine>(base: &C::Base) -> C::Scalar
where
    C::Scalar: FromUniformBytes<64>,
{
    let bn = field_to_bn(base);
    // bn_to_field will perform a mod reduction
    bn_to_field(&bn)
}

#[macro_export]
macro_rules! two_dim_vec_to_vec_of_slice {
    ($arc_vec:ident) => {
        unsafe {
            let arc_vec_clone = $arc_vec.clone();
            let ptr = Arc::as_ptr(&arc_vec_clone) as *mut Vec<Vec<_>>;
            let mut_ref = &mut (*ptr);

            mut_ref
                .iter_mut()
                .map(|item| item.as_mut_slice())
                .collect::<Vec<_>>()
        }
    };
}

#[cfg(test)]
mod test {
    use super::*;
    use halo2curves::bn256::{Fq, G1Affine};
    use rand_core::OsRng;
    #[test]
    fn test_conversion() {
        // random numbers
        for _ in 0..100 {
            let b = Fq::random(OsRng);
            let bi = field_to_bn(&b);
            let b_rec = bn_to_field(&bi);
            assert_eq!(b, b_rec);

            let s = base_to_scalar::<G1Affine>(&b);
            let si = field_to_bn(&s);
            // TODO: fixme -- this test has a small probability to fail
            // because |base field| > |scalar field|
            assert_eq!(si, bi);
        }
    }
}
pub trait SerdeCurveAffine: CurveAffine + SerdeObject {
    /// Reads an element from the buffer and parses it according to the `format`:
    /// - `Processed`: Reads a compressed curve element and decompress it
    /// - `RawBytes`: Reads an uncompressed curve element with coordinates in Montgomery form.
    /// Checks that field elements are less than modulus, and then checks that the point is on the curve.
    /// - `RawBytesUnchecked`: Reads an uncompressed curve element with coordinates in Montgomery form;
    /// does not perform any checks
    fn read<R: io::Read>(reader: &mut R, format: SerdeFormat) -> io::Result<Self> {
        match format {
            SerdeFormat::Processed => <Self as CurveRead>::read(reader),
            SerdeFormat::RawBytes => <Self as SerdeObject>::read_raw(reader),
            SerdeFormat::RawBytesUnchecked => Ok(<Self as SerdeObject>::read_raw_unchecked(reader)),
        }
    }
    /// Writes a curve element according to `format`:
    /// - `Processed`: Writes a compressed curve element
    /// - Otherwise: Writes an uncompressed curve element with coordinates in Montgomery form
    fn write<W: io::Write>(&self, writer: &mut W, format: SerdeFormat) -> io::Result<()> {
        match format {
            SerdeFormat::Processed => writer.write_all(self.to_bytes().as_ref()),
            _ => self.write_raw(writer),
        }
    }
}
impl<C: CurveAffine + SerdeObject> SerdeCurveAffine for C {}

pub trait SerdePrimeField: PrimeField + SerdeObject {
    /// Reads a field element as bytes from the buffer according to the `format`:
    /// - `Processed`: Reads a field element in standard form, with endianness specified by the
    /// `PrimeField` implementation, and checks that the element is less than the modulus.
    /// - `RawBytes`: Reads a field element from raw bytes in its internal Montgomery representations,
    /// and checks that the element is less than the modulus.
    /// - `RawBytesUnchecked`: Reads a field element in Montgomery form and performs no checks.
    fn read<R: io::Read>(reader: &mut R, format: SerdeFormat) -> io::Result<Self> {
        match format {
            SerdeFormat::Processed => {
                let mut compressed = Self::Repr::default();
                reader.read_exact(compressed.as_mut())?;
                Option::from(Self::from_repr(compressed)).ok_or_else(|| {
                    io::Error::new(io::ErrorKind::Other, "Invalid prime field point encoding")
                })
            }
            SerdeFormat::RawBytes => <Self as SerdeObject>::read_raw(reader),
            SerdeFormat::RawBytesUnchecked => Ok(<Self as SerdeObject>::read_raw_unchecked(reader)),
        }
    }

    /// Writes a field element as bytes to the buffer according to the `format`:
    /// - `Processed`: Writes a field element in standard form, with endianness specified by the
    /// `PrimeField` implementation.
    /// - Otherwise: Writes a field element into raw bytes in its internal Montgomery representation,
    /// WITHOUT performing the expensive Montgomery reduction.
    fn write<W: io::Write>(&self, writer: &mut W, format: SerdeFormat) -> io::Result<()> {
        match format {
            SerdeFormat::Processed => writer.write_all(self.to_repr().as_ref()),
            _ => self.write_raw(writer),
        }
    }
}
impl<F: PrimeField + SerdeObject> SerdePrimeField for F {}

/// Convert a slice of `bool` into a `u8`.
///
/// Panics if the slice has length greater than 8.
#[allow(unused)]
pub fn pack(bits: &[bool]) -> u8 {
    let mut value = 0u8;
    assert!(bits.len() <= 8);
    for (bit_index, bit) in bits.iter().enumerate() {
        value |= (*bit as u8) << bit_index;
    }
    value
}

/// Writes the first `bits.len()` bits of a `u8` into `bits`.
#[allow(unused)]
pub fn unpack(byte: u8, bits: &mut [bool]) {
    for (bit_index, bit) in bits.iter_mut().enumerate() {
        *bit = (byte >> bit_index) & 1 == 1;
    }
}

/// Reads a vector of polynomials from buffer
pub(crate) fn read_polynomial_vec<R: io::Read, F: SerdePrimeField, B>(
    reader: &mut R,
    format: SerdeFormat,
) -> io::Result<Vec<Polynomial<F, B>>> {
    let mut len = [0u8; 4];
    reader.read_exact(&mut len)?;
    let len = u32::from_be_bytes(len);

    (0..len)
        .map(|_| Polynomial::<F, B>::read(reader, format))
        .collect::<io::Result<Vec<_>>>()
}

/// Writes a slice of polynomials to buffer
pub(crate) fn write_polynomial_slice<W: io::Write, F: SerdePrimeField, B>(
    slice: &[Polynomial<F, B>],
    writer: &mut W,
    format: SerdeFormat,
) -> io::Result<()> {
    writer.write_all(&(slice.len() as u32).to_be_bytes())?;
    for poly in slice.iter() {
        poly.write(writer, format)?;
    }
    Ok(())
}

/// Gets the total number of bytes of a slice of polynomials, assuming all polynomials are the same length
pub(crate) fn polynomial_slice_byte_length<F: PrimeField, B>(slice: &[Polynomial<F, B>]) -> usize {
    let field_len = F::default().to_repr().as_ref().len();
    4 + slice.len() * (4 + field_len * slice.get(0).map(|poly| poly.len()).unwrap_or(0))
}<|MERGE_RESOLUTION|>--- conflicted
+++ resolved
@@ -47,18 +47,14 @@
 
 /// Input a big integer `bn`, compute a field element `f`
 /// such that `f == bn % F::MODULUS`.
-<<<<<<< HEAD
+/// Require:
+/// - bn is less than 512 bits.
+/// Return:
+/// - bn mod F::MODULUS when bn > F::MODULUS
 pub fn bn_to_field<F: PrimeField>(bn: &BigUint) -> F
 where
     F: FromUniformBytes<64>,
 {
-=======
-/// Require:
-/// - bn is less than 512 bits.
-/// Return:
-/// - bn mod F::MODULUS when bn > F::MODULUS
-pub fn bn_to_field<F: FieldExt>(bn: &BigUint) -> F {
->>>>>>> 5b9a3d71
     let mut buf = bn.to_bytes_le();
     buf.resize(64, 0u8);
 
