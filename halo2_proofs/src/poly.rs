//! Contains utilities for performing arithmetic over univariate polynomials in
//! various forms, including computing commitments to them and provably opening
//! the committed polynomials at arbitrary points.

use crate::arithmetic::parallelize;
use crate::helpers::SerdePrimeField;
use crate::plonk::Assigned;
use crate::SerdeFormat;

use ff::PrimeField;
use group::ff::{BatchInvert, Field};
use std::fmt::Debug;
use std::io;
use std::marker::PhantomData;
use std::ops::{Add, Deref, DerefMut, Index, IndexMut, Mul, Range, RangeFrom, RangeFull, Sub};

/// Generic commitment scheme structures
pub mod commitment;
mod domain;
mod query;
mod strategy;

/// Inner product argument commitment scheme
pub mod ipa;

/// KZG commitment scheme
pub mod kzg;

#[cfg(test)]
mod multiopen_test;

pub use domain::*;
pub use query::{ProverQuery, VerifierQuery};
pub use strategy::{Guard, VerificationStrategy};

/// This is an error that could occur during proving or circuit synthesis.
// TODO: these errors need to be cleaned up
#[derive(Debug)]
pub enum Error {
    /// OpeningProof is not well-formed
    OpeningError,
    /// Caller needs to re-sample a point
    SamplingError,
}

/// The basis over which a polynomial is described.
pub trait Basis: Copy + Debug + Send + Sync {}

/// The polynomial is defined as coefficients
#[derive(Clone, Copy, Debug)]
pub struct Coeff;
impl Basis for Coeff {}

/// The polynomial is defined as coefficients of Lagrange basis polynomials
#[derive(Clone, Copy, Debug)]
pub struct LagrangeCoeff;
impl Basis for LagrangeCoeff {}

/// The polynomial is defined as coefficients of Lagrange basis polynomials in
/// an extended size domain which supports multiplication
#[derive(Clone, Copy, Debug)]
pub struct ExtendedLagrangeCoeff;
impl Basis for ExtendedLagrangeCoeff {}

/// Represents a univariate polynomial defined over a field and a particular
/// basis.
#[derive(Clone, Debug)]
pub struct Polynomial<F, B> {
    pub(crate) values: Vec<F>,
    _marker: PhantomData<B>,
}

impl<F, B> Index<usize> for Polynomial<F, B> {
    type Output = F;

    fn index(&self, index: usize) -> &F {
        self.values.index(index)
    }
}

impl<F, B> IndexMut<usize> for Polynomial<F, B> {
    fn index_mut(&mut self, index: usize) -> &mut F {
        self.values.index_mut(index)
    }
}

impl<F, B> Index<Range<usize>> for Polynomial<F, B> {
    type Output = [F];

    fn index(&self, index: Range<usize>) -> &[F] {
        self.values.index(index)
    }
}

impl<F, B> Index<RangeFrom<usize>> for Polynomial<F, B> {
    type Output = [F];

    fn index(&self, index: RangeFrom<usize>) -> &[F] {
        self.values.index(index)
    }
}

impl<F, B> IndexMut<Range<usize>> for Polynomial<F, B> {
    fn index_mut(&mut self, index: Range<usize>) -> &mut [F] {
        self.values.index_mut(index)
    }
}

impl<F, B> IndexMut<RangeFrom<usize>> for Polynomial<F, B> {
    fn index_mut(&mut self, index: RangeFrom<usize>) -> &mut [F] {
        self.values.index_mut(index)
    }
}

impl<F, B> Index<RangeFull> for Polynomial<F, B> {
    type Output = [F];

    fn index(&self, index: RangeFull) -> &[F] {
        self.values.index(index)
    }
}

impl<F, B> IndexMut<RangeFull> for Polynomial<F, B> {
    fn index_mut(&mut self, index: RangeFull) -> &mut [F] {
        self.values.index_mut(index)
    }
}

impl<F, B> Deref for Polynomial<F, B> {
    type Target = [F];

    fn deref(&self) -> &[F] {
        &self.values[..]
    }
}

impl<F, B> DerefMut for Polynomial<F, B> {
    fn deref_mut(&mut self) -> &mut [F] {
        &mut self.values[..]
    }
}

impl<F, B> Polynomial<F, B> {
    /// Iterate over the values, which are either in coefficient or evaluation
    /// form depending on the basis `B`.
    pub fn iter(&self) -> impl Iterator<Item = &F> {
        self.values.iter()
    }

    /// Iterate over the values mutably, which are either in coefficient or
    /// evaluation form depending on the basis `B`.
    pub fn iter_mut(&mut self) -> impl Iterator<Item = &mut F> {
        self.values.iter_mut()
    }

    /// Gets the size of this polynomial in terms of the number of
    /// coefficients used to describe it.
    pub fn num_coeffs(&self) -> usize {
        self.values.len()
    }
}

impl<F: SerdePrimeField, B> Polynomial<F, B> {
    /// Reads polynomial from buffer using `SerdePrimeField::read`.  
<<<<<<< HEAD
    pub(crate) fn read<R: io::Read>(reader: &mut R, format: SerdeFormat) -> Self {
        let mut poly_len = [0u8; 4];
        reader.read_exact(&mut poly_len).unwrap();
        let poly_len = u32::from_be_bytes(poly_len);
        Self {
            values: (0..poly_len).map(|_| F::read(reader, format)).collect(),
            _marker: PhantomData,
        }
    }

    /// Writes polynomial to buffer using `SerdePrimeField::write`.  
    pub(crate) fn write<W: io::Write>(&self, writer: &mut W, format: SerdeFormat) {
        writer
            .write_all(&(self.values.len() as u32).to_be_bytes())
            .unwrap();
        for value in self.values.iter() {
            value.write(writer, format);
=======
    pub(crate) fn read<R: io::Read>(reader: &mut R, format: SerdeFormat) -> io::Result<Self> {
        let mut poly_len = [0u8; 4];
        reader.read_exact(&mut poly_len)?;
        let poly_len = u32::from_be_bytes(poly_len);

        (0..poly_len)
            .map(|_| F::read(reader, format))
            .collect::<io::Result<Vec<_>>>()
            .map(|values| Self {
                values,
                _marker: PhantomData,
            })
    }

    /// Writes polynomial to buffer using `SerdePrimeField::write`.  
    pub(crate) fn write<W: io::Write>(
        &self,
        writer: &mut W,
        format: SerdeFormat,
    ) -> io::Result<()> {
        writer.write_all(&(self.values.len() as u32).to_be_bytes())?;
        for value in self.values.iter() {
            value.write(writer, format)?;
>>>>>>> f3487575
        }
    }
}

<<<<<<< HEAD
/// Invert each polynomial in place for memory efficiency
pub(crate) fn batch_invert_assigned_ref<F: FieldExt>(
    assigned: Vec<&Polynomial<Assigned<F>, LagrangeCoeff>>,
) -> Vec<Polynomial<F, LagrangeCoeff>> {
    if assigned.is_empty() {
        return vec![];
    }
    let n = assigned[0].num_coeffs();
    // 1d vector better for memory allocation
    let mut assigned_denominators: Vec<_> = assigned
        .iter()
        .flat_map(|f| f.iter().map(|value| value.denominator()))
        .collect();

    assigned_denominators
        .iter_mut()
        // If the denominator is trivial, we can skip it, reducing the
        // size of the batch inversion.
        .filter_map(|d| d.as_mut())
        .batch_invert();

    assigned
        .iter()
        .zip(assigned_denominators.chunks(n))
        .map(|(poly, inv_denoms)| {
            debug_assert_eq!(inv_denoms.len(), poly.values.len());
            Polynomial {
                values: poly
                    .values
                    .iter()
                    .zip(inv_denoms.iter())
                    .map(|(a, inv_den)| a.numerator() * inv_den.unwrap_or(F::one()))
                    .collect(),
                _marker: poly._marker,
            }
        })
        .collect()
}

pub(crate) fn batch_invert_assigned<F: FieldExt>(
=======
pub(crate) fn batch_invert_assigned<F: Field>(
>>>>>>> f3487575
    assigned: Vec<Polynomial<Assigned<F>, LagrangeCoeff>>,
) -> Vec<Polynomial<F, LagrangeCoeff>> {
    let mut assigned_denominators: Vec<_> = assigned
        .iter()
        .map(|f| {
            f.iter()
                .map(|value| value.denominator())
                .collect::<Vec<_>>()
        })
        .collect();

    assigned_denominators
        .iter_mut()
        .flat_map(|f| {
            f.iter_mut()
                // If the denominator is trivial, we can skip it, reducing the
                // size of the batch inversion.
                .filter_map(|d| d.as_mut())
        })
        .batch_invert();

    assigned
        .iter()
        .zip(assigned_denominators.into_iter())
        .map(|(poly, inv_denoms)| poly.invert(inv_denoms.into_iter().map(|d| d.unwrap_or(F::ONE))))
        .collect()
}

impl<F: Field> Polynomial<Assigned<F>, LagrangeCoeff> {
    pub(crate) fn invert(
        &self,
        inv_denoms: impl Iterator<Item = F> + ExactSizeIterator,
    ) -> Polynomial<F, LagrangeCoeff> {
        assert_eq!(inv_denoms.len(), self.values.len());
        Polynomial {
            values: self
                .values
                .iter()
                .zip(inv_denoms.into_iter())
                .map(|(a, inv_den)| a.numerator() * inv_den)
                .collect(),
            _marker: self._marker,
        }
    }
}

impl<'a, F: Field, B: Basis> Add<&'a Polynomial<F, B>> for Polynomial<F, B> {
    type Output = Polynomial<F, B>;

    fn add(mut self, rhs: &'a Polynomial<F, B>) -> Polynomial<F, B> {
        parallelize(&mut self.values, |lhs, start| {
            for (lhs, rhs) in lhs.iter_mut().zip(rhs.values[start..].iter()) {
                *lhs += *rhs;
            }
        });

        self
    }
}

impl<'a, F: Field, B: Basis> Sub<&'a Polynomial<F, B>> for Polynomial<F, B> {
    type Output = Polynomial<F, B>;

    fn sub(mut self, rhs: &'a Polynomial<F, B>) -> Polynomial<F, B> {
        parallelize(&mut self.values, |lhs, start| {
            for (lhs, rhs) in lhs.iter_mut().zip(rhs.values[start..].iter()) {
                *lhs -= *rhs;
            }
        });

        self
    }
}

impl<F: Field> Polynomial<F, LagrangeCoeff> {
    /// Rotates the values in a Lagrange basis polynomial by `Rotation`
    pub fn rotate(&self, rotation: Rotation) -> Polynomial<F, LagrangeCoeff> {
        let mut values = self.values.clone();
        if rotation.0 < 0 {
            values.rotate_right((-rotation.0) as usize);
        } else {
            values.rotate_left(rotation.0 as usize);
        }
        Polynomial {
            values,
            _marker: PhantomData,
        }
    }
}

impl<F: Field, B: Basis> Mul<F> for Polynomial<F, B> {
    type Output = Polynomial<F, B>;

    fn mul(mut self, rhs: F) -> Polynomial<F, B> {
        if rhs == F::ZERO {
            return Polynomial {
                values: vec![F::ZERO; self.len()],
                _marker: PhantomData,
            };
        }
        if rhs == F::ONE {
            return self;
        }

        parallelize(&mut self.values, |lhs, _| {
            for lhs in lhs.iter_mut() {
                *lhs *= rhs;
            }
        });

        self
    }
}

impl<'a, F: Field, B: Basis> Sub<F> for &'a Polynomial<F, B> {
    type Output = Polynomial<F, B>;

    fn sub(self, rhs: F) -> Polynomial<F, B> {
        let mut res = self.clone();
        res.values[0] -= rhs;
        res
    }
}

/// Describes the relative rotation of a vector. Negative numbers represent
/// reverse (leftmost) rotations and positive numbers represent forward (rightmost)
/// rotations. Zero represents no rotation.
#[derive(Copy, Clone, Debug, PartialEq)]
pub struct Rotation(pub i32);

impl Rotation {
    /// The current location in the evaluation domain
    pub fn cur() -> Rotation {
        Rotation(0)
    }

    /// The previous location in the evaluation domain
    pub fn prev() -> Rotation {
        Rotation(-1)
    }

    /// The next location in the evaluation domain
    pub fn next() -> Rotation {
        Rotation(1)
    }
}<|MERGE_RESOLUTION|>--- conflicted
+++ resolved
@@ -1,6 +1,11 @@
 //! Contains utilities for performing arithmetic over univariate polynomials in
 //! various forms, including computing commitments to them and provably opening
 //! the committed polynomials at arbitrary points.
+
+use std::fmt::Debug;
+use std::io;
+use std::marker::PhantomData;
+use std::ops::{Add, Deref, DerefMut, Index, IndexMut, Mul, Range, RangeFrom, RangeFull, Sub};
 
 use crate::arithmetic::parallelize;
 use crate::helpers::SerdePrimeField;
@@ -9,10 +14,7 @@
 
 use ff::PrimeField;
 use group::ff::{BatchInvert, Field};
-use std::fmt::Debug;
-use std::io;
-use std::marker::PhantomData;
-use std::ops::{Add, Deref, DerefMut, Index, IndexMut, Mul, Range, RangeFrom, RangeFull, Sub};
+use rayon::prelude::*;
 
 /// Generic commitment scheme structures
 pub mod commitment;
@@ -162,7 +164,6 @@
 
 impl<F: SerdePrimeField, B> Polynomial<F, B> {
     /// Reads polynomial from buffer using `SerdePrimeField::read`.  
-<<<<<<< HEAD
     pub(crate) fn read<R: io::Read>(reader: &mut R, format: SerdeFormat) -> Self {
         let mut poly_len = [0u8; 4];
         reader.read_exact(&mut poly_len).unwrap();
@@ -180,48 +181,25 @@
             .unwrap();
         for value in self.values.iter() {
             value.write(writer, format);
-=======
-    pub(crate) fn read<R: io::Read>(reader: &mut R, format: SerdeFormat) -> io::Result<Self> {
-        let mut poly_len = [0u8; 4];
-        reader.read_exact(&mut poly_len)?;
-        let poly_len = u32::from_be_bytes(poly_len);
-
-        (0..poly_len)
-            .map(|_| F::read(reader, format))
-            .collect::<io::Result<Vec<_>>>()
-            .map(|values| Self {
-                values,
-                _marker: PhantomData,
-            })
-    }
-
-    /// Writes polynomial to buffer using `SerdePrimeField::write`.  
-    pub(crate) fn write<W: io::Write>(
-        &self,
-        writer: &mut W,
-        format: SerdeFormat,
-    ) -> io::Result<()> {
-        writer.write_all(&(self.values.len() as u32).to_be_bytes())?;
-        for value in self.values.iter() {
-            value.write(writer, format)?;
->>>>>>> f3487575
-        }
-    }
-}
-
-<<<<<<< HEAD
+        }
+    }
+}
+
 /// Invert each polynomial in place for memory efficiency
-pub(crate) fn batch_invert_assigned_ref<F: FieldExt>(
-    assigned: Vec<&Polynomial<Assigned<F>, LagrangeCoeff>>,
-) -> Vec<Polynomial<F, LagrangeCoeff>> {
+pub(crate) fn batch_invert_assigned<F: Field, PA>(
+    assigned: Vec<PA>,
+) -> Vec<Polynomial<F, LagrangeCoeff>>
+where
+    PA: Deref<Target = [Assigned<F>]> + Sync,
+{
     if assigned.is_empty() {
         return vec![];
     }
-    let n = assigned[0].num_coeffs();
+    let n = assigned[0].as_ref().len();
     // 1d vector better for memory allocation
     let mut assigned_denominators: Vec<_> = assigned
         .iter()
-        .flat_map(|f| f.iter().map(|value| value.denominator()))
+        .flat_map(|f| f.as_ref().iter().map(|value| value.denominator()))
         .collect();
 
     assigned_denominators
@@ -232,57 +210,25 @@
         .batch_invert();
 
     assigned
-        .iter()
-        .zip(assigned_denominators.chunks(n))
+        .par_iter()
+        .zip(assigned_denominators.par_chunks(n))
         .map(|(poly, inv_denoms)| {
-            debug_assert_eq!(inv_denoms.len(), poly.values.len());
+            debug_assert_eq!(inv_denoms.len(), poly.as_ref().len());
             Polynomial {
                 values: poly
-                    .values
+                    .as_ref()
                     .iter()
                     .zip(inv_denoms.iter())
-                    .map(|(a, inv_den)| a.numerator() * inv_den.unwrap_or(F::one()))
+                    .map(|(a, inv_den)| a.numerator() * inv_den.unwrap_or(F::ONE))
                     .collect(),
-                _marker: poly._marker,
+                _marker: PhantomData,
             }
         })
         .collect()
 }
 
-pub(crate) fn batch_invert_assigned<F: FieldExt>(
-=======
-pub(crate) fn batch_invert_assigned<F: Field>(
->>>>>>> f3487575
-    assigned: Vec<Polynomial<Assigned<F>, LagrangeCoeff>>,
-) -> Vec<Polynomial<F, LagrangeCoeff>> {
-    let mut assigned_denominators: Vec<_> = assigned
-        .iter()
-        .map(|f| {
-            f.iter()
-                .map(|value| value.denominator())
-                .collect::<Vec<_>>()
-        })
-        .collect();
-
-    assigned_denominators
-        .iter_mut()
-        .flat_map(|f| {
-            f.iter_mut()
-                // If the denominator is trivial, we can skip it, reducing the
-                // size of the batch inversion.
-                .filter_map(|d| d.as_mut())
-        })
-        .batch_invert();
-
-    assigned
-        .iter()
-        .zip(assigned_denominators.into_iter())
-        .map(|(poly, inv_denoms)| poly.invert(inv_denoms.into_iter().map(|d| d.unwrap_or(F::ONE))))
-        .collect()
-}
-
 impl<F: Field> Polynomial<Assigned<F>, LagrangeCoeff> {
-    pub(crate) fn invert(
+    pub fn invert(
         &self,
         inv_denoms: impl Iterator<Item = F> + ExactSizeIterator,
     ) -> Polynomial<F, LagrangeCoeff> {
@@ -291,7 +237,7 @@
             values: self
                 .values
                 .iter()
-                .zip(inv_denoms.into_iter())
+                .zip(inv_denoms)
                 .map(|(a, inv_den)| a.numerator() * inv_den)
                 .collect(),
             _marker: self._marker,
