//! This module provides an implementation of a variant of (Turbo)[PLONK][plonk]
//! that is designed specifically for the polynomial commitment scheme described
//! in the [Halo][halo] paper.
//!
//! [halo]: https://eprint.iacr.org/2019/1021
//! [plonk]: https://eprint.iacr.org/2019/953

use blake2b_simd::Params as Blake2bParams;
use group::ff::{Field, FromUniformBytes, PrimeField};

use crate::arithmetic::CurveAffine;
use crate::helpers::{
    polynomial_slice_byte_length, read_polynomial_vec, write_polynomial_slice, SerdeCurveAffine,
    SerdePrimeField,
};
use crate::poly::{
    commitment::Params, Coeff, EvaluationDomain, ExtendedLagrangeCoeff, LagrangeCoeff,
    PinnedEvaluationDomain, Polynomial,
};
use crate::transcript::{ChallengeScalar, EncodedChallenge, Transcript};
use crate::SerdeFormat;
<<<<<<< HEAD
#[cfg(feature = "profile")]
use ark_std::perf_trace::{AtomicUsize, Ordering};
=======
>>>>>>> f3487575

mod assigned;
mod circuit;
mod error;
mod evaluation;
mod keygen;
mod lookup;
pub mod permutation;
<<<<<<< HEAD
=======
mod shuffle;
>>>>>>> f3487575
mod vanishing;

mod prover;
mod verifier;

pub use assigned::*;
pub use circuit::*;
pub use error::*;
pub use keygen::*;
pub use prover::*;
pub use verifier::*;

use evaluation::Evaluator;
use std::env::var;
use std::io;
// use std::time::Instant;

// /// Temp
// #[allow(missing_debug_implementations)]
// pub struct MeasurementInfo {
//     /// Temp
//     pub measure: bool,
//     /// Temp
//     pub time: Instant,
//     /// Message
//     pub message: String,
//     /// Indent
//     pub indent: usize,
// }

// /// TEMP
// #[cfg(feature = "profile")]
// pub static NUM_INDENT: AtomicUsize = AtomicUsize::new(0);

// /// Temp
// pub fn get_time() -> Instant {
//     Instant::now()
// }

// /// Temp
// pub fn get_duration(start: Instant) -> usize {
//     let final_time = Instant::now() - start;
//     let secs = final_time.as_secs() as usize;
//     let millis = final_time.subsec_millis() as usize;
//     let micros = (final_time.subsec_micros() % 1000) as usize;
//     secs * 1000000 + millis * 1000 + micros
// }

/// Temp
pub fn log_measurement(indent: Option<usize>, msg: String, duration: usize) {
    let indent = indent.unwrap_or(0);
    println!(
        "{}{} ........ {}s",
        "*".repeat(indent),
        msg,
        (duration as f32) / 1000000.0
    );
}

/// Temp
#[cfg(feature = "profile")]
pub fn start_measure<S: AsRef<str>>(msg: S, always: bool) -> MeasurementInfo {
    let measure: u32 = var("MEASURE")
        .unwrap_or_else(|_| "0".to_string())
        .parse()
        .expect("Cannot parse MEASURE env var as u32");

    let indent = NUM_INDENT.fetch_add(1, Ordering::Relaxed);

    if always || measure == 1
    /* || msg.starts_with("compressed_cosets")*/
    {
        MeasurementInfo {
            measure: true,
            time: get_time(),
            message: msg.as_ref().to_string(),
            indent,
        }
    } else {
        MeasurementInfo {
            measure: false,
            time: get_time(),
            message: "".to_string(),
            indent,
        }
    }
}
#[cfg(not(feature = "profile"))]
pub fn start_measure<S: AsRef<str>>(_: S, _: bool) {}

/// Temp
#[cfg(feature = "profile")]
pub fn stop_measure(info: MeasurementInfo) -> usize {
    NUM_INDENT.fetch_sub(1, Ordering::Relaxed);
    let duration = get_duration(info.time);
    if info.measure {
        log_measurement(Some(info.indent), info.message, duration);
    }
    duration
}
#[cfg(not(feature = "profile"))]
pub fn stop_measure(_: ()) {}

/// Get env variable
pub fn env_value(key: &str, default: usize) -> usize {
    match var(key) {
        Ok(val) => val.parse().unwrap(),
        Err(_) => default,
    }
}

/// Temp
pub fn log_info(msg: String) {
    if env_value("INFO", 0) != 0 {
        println!("{}", msg);
    }
}

/// This is a verifying key which allows for the verification of proofs for a
/// particular circuit.
#[derive(Clone, Debug)]
pub struct VerifyingKey<C: CurveAffine> {
    domain: EvaluationDomain<C::Scalar>,
    fixed_commitments: Vec<C>,
    permutation: permutation::VerifyingKey<C>,
    cs: ConstraintSystem<C::Scalar>,
    /// Cached maximum degree of `cs` (which doesn't change after construction).
    cs_degree: usize,
    /// The representative of this `VerifyingKey` in transcripts.
    transcript_repr: C::Scalar,
    selectors: Vec<Vec<bool>>,
}

impl<C: SerdeCurveAffine> VerifyingKey<C>
where
<<<<<<< HEAD
    C::Scalar: SerdePrimeField,
=======
    C::Scalar: SerdePrimeField + FromUniformBytes<64>,
>>>>>>> f3487575
{
    /// Writes a verifying key to a buffer.
    ///
    /// Writes a curve element according to `format`:
    /// - `Processed`: Writes a compressed curve element with coordinates in standard form.
    /// Writes a field element in standard form, with endianness specified by the
    /// `PrimeField` implementation.
    /// - Otherwise: Writes an uncompressed curve element with coordinates in Montgomery form
    /// Writes a field element into raw bytes in its internal Montgomery representation,
    /// WITHOUT performing the expensive Montgomery reduction.
    pub fn write<W: io::Write>(&self, writer: &mut W, format: SerdeFormat) -> io::Result<()> {
<<<<<<< HEAD
        writer.write_all(&self.domain.k().to_be_bytes()).unwrap();
        writer
            .write_all(&(self.fixed_commitments.len() as u32).to_be_bytes())
            .unwrap();
        for commitment in &self.fixed_commitments {
            commitment.write(writer, format);
        }
        self.permutation.write(writer, format);
=======
        writer.write_all(&self.domain.k().to_be_bytes())?;
        writer.write_all(&(self.fixed_commitments.len() as u32).to_be_bytes())?;
        for commitment in &self.fixed_commitments {
            commitment.write(writer, format)?;
        }
        self.permutation.write(writer, format)?;
>>>>>>> f3487575

        // write self.selectors
        for selector in &self.selectors {
            // since `selector` is filled with `bool`, we pack them 8 at a time into bytes and then write
            for bits in selector.chunks(8) {
                writer.write_all(&[crate::helpers::pack(bits)]).unwrap();
            }
        }
        Ok(())
    }

    /// Reads a verification key from a buffer.
    ///
    /// Reads a curve element from the buffer and parses it according to the `format`:
    /// - `Processed`: Reads a compressed curve element and decompresses it.
    /// Reads a field element in standard form, with endianness specified by the
    /// `PrimeField` implementation, and checks that the element is less than the modulus.
    /// - `RawBytes`: Reads an uncompressed curve element with coordinates in Montgomery form.
    /// Checks that field elements are less than modulus, and then checks that the point is on the curve.
    /// - `RawBytesUnchecked`: Reads an uncompressed curve element with coordinates in Montgomery form;
    /// does not perform any checks
    pub fn read<R: io::Read, ConcreteCircuit: Circuit<C::Scalar>>(
        reader: &mut R,
        format: SerdeFormat,
<<<<<<< HEAD
=======
        #[cfg(feature = "circuit-params")] params: ConcreteCircuit::Params,
>>>>>>> f3487575
    ) -> io::Result<Self> {
        let mut k = [0u8; 4];
        reader.read_exact(&mut k)?;
        let k = u32::from_be_bytes(k);
<<<<<<< HEAD
        let (domain, cs, _) = keygen::create_domain::<C, ConcreteCircuit>(k);
        let mut num_fixed_columns = [0u8; 4];
        reader.read_exact(&mut num_fixed_columns).unwrap();
=======
        let (domain, cs, _) = keygen::create_domain::<C, ConcreteCircuit>(
            k,
            #[cfg(feature = "circuit-params")]
            params,
        );
        let mut num_fixed_columns = [0u8; 4];
        reader.read_exact(&mut num_fixed_columns)?;
>>>>>>> f3487575
        let num_fixed_columns = u32::from_be_bytes(num_fixed_columns);

        let fixed_commitments: Vec<_> = (0..num_fixed_columns)
            .map(|_| C::read(reader, format))
<<<<<<< HEAD
            .collect();

        let permutation = permutation::VerifyingKey::read(reader, &cs.permutation, format);
=======
            .collect::<Result<_, _>>()?;

        let permutation = permutation::VerifyingKey::read(reader, &cs.permutation, format)?;
>>>>>>> f3487575

        // read selectors
        let selectors: Vec<Vec<bool>> = vec![vec![false; 1 << k]; cs.num_selectors]
            .into_iter()
            .map(|mut selector| {
                let mut selector_bytes = vec![0u8; (selector.len() + 7) / 8];
                reader.read_exact(&mut selector_bytes).unwrap();
                for (bits, byte) in selector.chunks_mut(8).into_iter().zip(selector_bytes) {
                    crate::helpers::unpack(byte, bits);
                }
                selector
            })
<<<<<<< HEAD
            .collect();
=======
            .collect::<io::Result<_>>()?;
>>>>>>> f3487575
        let (cs, _) = cs.compress_selectors(selectors.clone());

        Ok(Self::from_parts(
            domain,
            fixed_commitments,
            permutation,
            cs,
            selectors,
        ))
    }

    /// Writes a verifying key to a vector of bytes using [`Self::write`].
    pub fn to_bytes(&self, format: SerdeFormat) -> Vec<u8> {
        let mut bytes = Vec::<u8>::with_capacity(self.bytes_length());
        Self::write(self, &mut bytes, format).expect("Writing to vector should not fail");
        bytes
    }

    /// Reads a verification key from a slice of bytes using [`Self::read`].
    pub fn from_bytes<ConcreteCircuit: Circuit<C::Scalar>>(
        mut bytes: &[u8],
        format: SerdeFormat,
<<<<<<< HEAD
    ) -> io::Result<Self> {
        Self::read::<_, ConcreteCircuit>(&mut bytes, format)
    }
}

impl<C: CurveAffine> VerifyingKey<C> {
=======
        #[cfg(feature = "circuit-params")] params: ConcreteCircuit::Params,
    ) -> io::Result<Self> {
        Self::read::<_, ConcreteCircuit>(
            &mut bytes,
            format,
            #[cfg(feature = "circuit-params")]
            params,
        )
    }
}

impl<C: CurveAffine> VerifyingKey<C>
where
    C::ScalarExt: FromUniformBytes<64>,
{
>>>>>>> f3487575
    fn bytes_length(&self) -> usize {
        8 + (self.fixed_commitments.len() * C::default().to_bytes().as_ref().len())
            + self.permutation.bytes_length()
            + self.selectors.len()
                * (self
                    .selectors
                    .get(0)
                    .map(|selector| (selector.len() + 7) / 8)
                    .unwrap_or(0))
    }

    fn from_parts(
        domain: EvaluationDomain<C::Scalar>,
        fixed_commitments: Vec<C>,
        permutation: permutation::VerifyingKey<C>,
        cs: ConstraintSystem<C::Scalar>,
        selectors: Vec<Vec<bool>>,
    ) -> Self {
        // Compute cached values.
        let cs_degree = cs.degree();

        let mut vk = Self {
            domain,
            fixed_commitments,
            permutation,
            cs,
            cs_degree,
            // Temporary, this is not pinned.
            transcript_repr: C::Scalar::ZERO,
            selectors,
        };

        let mut hasher = Blake2bParams::new()
            .hash_length(64)
            .personal(b"Halo2-Verify-Key")
            .to_state();

        let s = format!("{:?}", vk.pinned());

        hasher.update(&(s.len() as u64).to_le_bytes());
        hasher.update(s.as_bytes());

        // Hash in final Blake2bState
        vk.transcript_repr = C::Scalar::from_uniform_bytes(hasher.finalize().as_array());

        vk
    }

    /// Hashes a verification key into a transcript.
    pub fn hash_into<E: EncodedChallenge<C>, T: Transcript<C, E>>(
        &self,
        transcript: &mut T,
    ) -> io::Result<()> {
        transcript.common_scalar(self.transcript_repr)?;

        Ok(())
    }

    /// Obtains a pinned representation of this verification key that contains
    /// the minimal information necessary to reconstruct the verification key.
    pub fn pinned(&self) -> PinnedVerificationKey<'_, C> {
        PinnedVerificationKey {
            base_modulus: C::Base::MODULUS,
            scalar_modulus: C::Scalar::MODULUS,
            domain: self.domain.pinned(),
            fixed_commitments: &self.fixed_commitments,
            permutation: &self.permutation,
            cs: self.cs.pinned(),
        }
    }

    /// Returns commitments of fixed polynomials
    pub fn fixed_commitments(&self) -> &Vec<C> {
        &self.fixed_commitments
    }

    /// Returns `VerifyingKey` of permutation
    pub fn permutation(&self) -> &permutation::VerifyingKey<C> {
        &self.permutation
    }

    /// Returns `ConstraintSystem`
    pub fn cs(&self) -> &ConstraintSystem<C::Scalar> {
        &self.cs
    }
}

/// Minimal representation of a verification key that can be used to identify
/// its active contents.
#[allow(dead_code)]
#[derive(Debug)]
pub struct PinnedVerificationKey<'a, C: CurveAffine> {
    base_modulus: &'static str,
    scalar_modulus: &'static str,
    domain: PinnedEvaluationDomain<'a, C::Scalar>,
    cs: PinnedConstraintSystem<'a, C::Scalar>,
    fixed_commitments: &'a Vec<C>,
    permutation: &'a permutation::VerifyingKey<C>,
}
/// This is a proving key which allows for the creation of proofs for a
/// particular circuit.
#[derive(Clone, Debug)]
pub struct ProvingKey<C: CurveAffine> {
    vk: VerifyingKey<C>,
    l0: Polynomial<C::Scalar, ExtendedLagrangeCoeff>,
    l_last: Polynomial<C::Scalar, ExtendedLagrangeCoeff>,
    l_active_row: Polynomial<C::Scalar, ExtendedLagrangeCoeff>,
    fixed_values: Vec<Polynomial<C::Scalar, LagrangeCoeff>>,
    fixed_polys: Vec<Polynomial<C::Scalar, Coeff>>,
    fixed_cosets: Vec<Polynomial<C::Scalar, ExtendedLagrangeCoeff>>,
    permutation: permutation::ProvingKey<C>,
    ev: Evaluator<C>,
}

impl<C: CurveAffine> ProvingKey<C>
where
    C::Scalar: FromUniformBytes<64>,
{
    /// Get the underlying [`VerifyingKey`].
    pub fn get_vk(&self) -> &VerifyingKey<C> {
        &self.vk
    }

    /// Gets the total number of bytes in the serialization of `self`
    fn bytes_length(&self) -> usize {
        let scalar_len = C::Scalar::default().to_repr().as_ref().len();
        self.vk.bytes_length()
            + 12
            + scalar_len * (self.l0.len() + self.l_last.len() + self.l_active_row.len())
            + polynomial_slice_byte_length(&self.fixed_values)
            + polynomial_slice_byte_length(&self.fixed_polys)
            + polynomial_slice_byte_length(&self.fixed_cosets)
            + self.permutation.bytes_length()
    }
}

impl<C: SerdeCurveAffine> ProvingKey<C>
where
<<<<<<< HEAD
    C::Scalar: SerdePrimeField,
=======
    C::Scalar: SerdePrimeField + FromUniformBytes<64>,
>>>>>>> f3487575
{
    /// Writes a proving key to a buffer.
    ///
    /// Writes a curve element according to `format`:
    /// - `Processed`: Writes a compressed curve element with coordinates in standard form.
    /// Writes a field element in standard form, with endianness specified by the
    /// `PrimeField` implementation.
    /// - Otherwise: Writes an uncompressed curve element with coordinates in Montgomery form
    /// Writes a field element into raw bytes in its internal Montgomery representation,
    /// WITHOUT performing the expensive Montgomery reduction.
    /// Does so by first writing the verifying key and then serializing the rest of the data (in the form of field polynomials)
    pub fn write<W: io::Write>(&self, writer: &mut W, format: SerdeFormat) -> io::Result<()> {
<<<<<<< HEAD
        self.vk.write(writer, format).unwrap();
        self.l0.write(writer, format);
        self.l_last.write(writer, format);
        self.l_active_row.write(writer, format);
        write_polynomial_slice(&self.fixed_values, writer, format);
        write_polynomial_slice(&self.fixed_polys, writer, format);
        write_polynomial_slice(&self.fixed_cosets, writer, format);
        self.permutation.write(writer, format);
=======
        self.vk.write(writer, format)?;
        self.l0.write(writer, format)?;
        self.l_last.write(writer, format)?;
        self.l_active_row.write(writer, format)?;
        write_polynomial_slice(&self.fixed_values, writer, format)?;
        write_polynomial_slice(&self.fixed_polys, writer, format)?;
        write_polynomial_slice(&self.fixed_cosets, writer, format)?;
        self.permutation.write(writer, format)?;
>>>>>>> f3487575
        Ok(())
    }

    /// Reads a proving key from a buffer.
    /// Does so by reading verification key first, and then deserializing the rest of the file into the remaining proving key data.
    ///
    /// Reads a curve element from the buffer and parses it according to the `format`:
    /// - `Processed`: Reads a compressed curve element and decompresses it.
    /// Reads a field element in standard form, with endianness specified by the
    /// `PrimeField` implementation, and checks that the element is less than the modulus.
    /// - `RawBytes`: Reads an uncompressed curve element with coordinates in Montgomery form.
    /// Checks that field elements are less than modulus, and then checks that the point is on the curve.
    /// - `RawBytesUnchecked`: Reads an uncompressed curve element with coordinates in Montgomery form;
    /// does not perform any checks
    pub fn read<R: io::Read, ConcreteCircuit: Circuit<C::Scalar>>(
        reader: &mut R,
        format: SerdeFormat,
<<<<<<< HEAD
    ) -> io::Result<Self> {
        let vk = VerifyingKey::<C>::read::<R, ConcreteCircuit>(reader, format).unwrap();
        let l0 = Polynomial::read(reader, format);
        let l_last = Polynomial::read(reader, format);
        let l_active_row = Polynomial::read(reader, format);
        let fixed_values = read_polynomial_vec(reader, format);
        let fixed_polys = read_polynomial_vec(reader, format);
        let fixed_cosets = read_polynomial_vec(reader, format);
        let permutation = permutation::ProvingKey::read(reader, format);
=======
        #[cfg(feature = "circuit-params")] params: ConcreteCircuit::Params,
    ) -> io::Result<Self> {
        let vk = VerifyingKey::<C>::read::<R, ConcreteCircuit>(
            reader,
            format,
            #[cfg(feature = "circuit-params")]
            params,
        )?;
        let l0 = Polynomial::read(reader, format)?;
        let l_last = Polynomial::read(reader, format)?;
        let l_active_row = Polynomial::read(reader, format)?;
        let fixed_values = read_polynomial_vec(reader, format)?;
        let fixed_polys = read_polynomial_vec(reader, format)?;
        let fixed_cosets = read_polynomial_vec(reader, format)?;
        let permutation = permutation::ProvingKey::read(reader, format)?;
>>>>>>> f3487575
        let ev = Evaluator::new(vk.cs());
        Ok(Self {
            vk,
            l0,
            l_last,
            l_active_row,
            fixed_values,
            fixed_polys,
            fixed_cosets,
            permutation,
            ev,
        })
    }

    /// Writes a proving key to a vector of bytes using [`Self::write`].
    pub fn to_bytes(&self, format: SerdeFormat) -> Vec<u8> {
        let mut bytes = Vec::<u8>::with_capacity(self.bytes_length());
        Self::write(self, &mut bytes, format).expect("Writing to vector should not fail");
        bytes
    }

    /// Reads a proving key from a slice of bytes using [`Self::read`].
    pub fn from_bytes<ConcreteCircuit: Circuit<C::Scalar>>(
        mut bytes: &[u8],
        format: SerdeFormat,
<<<<<<< HEAD
    ) -> io::Result<Self> {
        Self::read::<_, ConcreteCircuit>(&mut bytes, format)
=======
        #[cfg(feature = "circuit-params")] params: ConcreteCircuit::Params,
    ) -> io::Result<Self> {
        Self::read::<_, ConcreteCircuit>(
            &mut bytes,
            format,
            #[cfg(feature = "circuit-params")]
            params,
        )
>>>>>>> f3487575
    }
}

impl<C: CurveAffine> VerifyingKey<C> {
    /// Get the underlying [`EvaluationDomain`].
    pub fn get_domain(&self) -> &EvaluationDomain<C::Scalar> {
        &self.domain
    }
}

#[derive(Clone, Copy, Debug)]
struct Theta;
type ChallengeTheta<F> = ChallengeScalar<F, Theta>;

#[derive(Clone, Copy, Debug)]
struct Beta;
type ChallengeBeta<F> = ChallengeScalar<F, Beta>;

#[derive(Clone, Copy, Debug)]
struct Gamma;
type ChallengeGamma<F> = ChallengeScalar<F, Gamma>;

#[derive(Clone, Copy, Debug)]
struct Y;
type ChallengeY<F> = ChallengeScalar<F, Y>;

#[derive(Clone, Copy, Debug)]
struct X;
type ChallengeX<F> = ChallengeScalar<F, X>;<|MERGE_RESOLUTION|>--- conflicted
+++ resolved
@@ -19,11 +19,6 @@
 };
 use crate::transcript::{ChallengeScalar, EncodedChallenge, Transcript};
 use crate::SerdeFormat;
-<<<<<<< HEAD
-#[cfg(feature = "profile")]
-use ark_std::perf_trace::{AtomicUsize, Ordering};
-=======
->>>>>>> f3487575
 
 mod assigned;
 mod circuit;
@@ -32,10 +27,7 @@
 mod keygen;
 mod lookup;
 pub mod permutation;
-<<<<<<< HEAD
-=======
 mod shuffle;
->>>>>>> f3487575
 mod vanishing;
 
 mod prover;
@@ -51,108 +43,6 @@
 use evaluation::Evaluator;
 use std::env::var;
 use std::io;
-// use std::time::Instant;
-
-// /// Temp
-// #[allow(missing_debug_implementations)]
-// pub struct MeasurementInfo {
-//     /// Temp
-//     pub measure: bool,
-//     /// Temp
-//     pub time: Instant,
-//     /// Message
-//     pub message: String,
-//     /// Indent
-//     pub indent: usize,
-// }
-
-// /// TEMP
-// #[cfg(feature = "profile")]
-// pub static NUM_INDENT: AtomicUsize = AtomicUsize::new(0);
-
-// /// Temp
-// pub fn get_time() -> Instant {
-//     Instant::now()
-// }
-
-// /// Temp
-// pub fn get_duration(start: Instant) -> usize {
-//     let final_time = Instant::now() - start;
-//     let secs = final_time.as_secs() as usize;
-//     let millis = final_time.subsec_millis() as usize;
-//     let micros = (final_time.subsec_micros() % 1000) as usize;
-//     secs * 1000000 + millis * 1000 + micros
-// }
-
-/// Temp
-pub fn log_measurement(indent: Option<usize>, msg: String, duration: usize) {
-    let indent = indent.unwrap_or(0);
-    println!(
-        "{}{} ........ {}s",
-        "*".repeat(indent),
-        msg,
-        (duration as f32) / 1000000.0
-    );
-}
-
-/// Temp
-#[cfg(feature = "profile")]
-pub fn start_measure<S: AsRef<str>>(msg: S, always: bool) -> MeasurementInfo {
-    let measure: u32 = var("MEASURE")
-        .unwrap_or_else(|_| "0".to_string())
-        .parse()
-        .expect("Cannot parse MEASURE env var as u32");
-
-    let indent = NUM_INDENT.fetch_add(1, Ordering::Relaxed);
-
-    if always || measure == 1
-    /* || msg.starts_with("compressed_cosets")*/
-    {
-        MeasurementInfo {
-            measure: true,
-            time: get_time(),
-            message: msg.as_ref().to_string(),
-            indent,
-        }
-    } else {
-        MeasurementInfo {
-            measure: false,
-            time: get_time(),
-            message: "".to_string(),
-            indent,
-        }
-    }
-}
-#[cfg(not(feature = "profile"))]
-pub fn start_measure<S: AsRef<str>>(_: S, _: bool) {}
-
-/// Temp
-#[cfg(feature = "profile")]
-pub fn stop_measure(info: MeasurementInfo) -> usize {
-    NUM_INDENT.fetch_sub(1, Ordering::Relaxed);
-    let duration = get_duration(info.time);
-    if info.measure {
-        log_measurement(Some(info.indent), info.message, duration);
-    }
-    duration
-}
-#[cfg(not(feature = "profile"))]
-pub fn stop_measure(_: ()) {}
-
-/// Get env variable
-pub fn env_value(key: &str, default: usize) -> usize {
-    match var(key) {
-        Ok(val) => val.parse().unwrap(),
-        Err(_) => default,
-    }
-}
-
-/// Temp
-pub fn log_info(msg: String) {
-    if env_value("INFO", 0) != 0 {
-        println!("{}", msg);
-    }
-}
 
 /// This is a verifying key which allows for the verification of proofs for a
 /// particular circuit.
@@ -171,11 +61,7 @@
 
 impl<C: SerdeCurveAffine> VerifyingKey<C>
 where
-<<<<<<< HEAD
-    C::Scalar: SerdePrimeField,
-=======
-    C::Scalar: SerdePrimeField + FromUniformBytes<64>,
->>>>>>> f3487575
+    C::Scalar: SerdePrimeField + FromUniformBytes<64>, // the FromUniformBytes<64> should not be necessary: currently serialization always stores a Blake2b hash of verifying key; this should be removed
 {
     /// Writes a verifying key to a buffer.
     ///
@@ -187,7 +73,6 @@
     /// Writes a field element into raw bytes in its internal Montgomery representation,
     /// WITHOUT performing the expensive Montgomery reduction.
     pub fn write<W: io::Write>(&self, writer: &mut W, format: SerdeFormat) -> io::Result<()> {
-<<<<<<< HEAD
         writer.write_all(&self.domain.k().to_be_bytes()).unwrap();
         writer
             .write_all(&(self.fixed_commitments.len() as u32).to_be_bytes())
@@ -196,14 +81,6 @@
             commitment.write(writer, format);
         }
         self.permutation.write(writer, format);
-=======
-        writer.write_all(&self.domain.k().to_be_bytes())?;
-        writer.write_all(&(self.fixed_commitments.len() as u32).to_be_bytes())?;
-        for commitment in &self.fixed_commitments {
-            commitment.write(writer, format)?;
-        }
-        self.permutation.write(writer, format)?;
->>>>>>> f3487575
 
         // write self.selectors
         for selector in &self.selectors {
@@ -228,40 +105,25 @@
     pub fn read<R: io::Read, ConcreteCircuit: Circuit<C::Scalar>>(
         reader: &mut R,
         format: SerdeFormat,
-<<<<<<< HEAD
-=======
         #[cfg(feature = "circuit-params")] params: ConcreteCircuit::Params,
->>>>>>> f3487575
     ) -> io::Result<Self> {
         let mut k = [0u8; 4];
         reader.read_exact(&mut k)?;
         let k = u32::from_be_bytes(k);
-<<<<<<< HEAD
-        let (domain, cs, _) = keygen::create_domain::<C, ConcreteCircuit>(k);
-        let mut num_fixed_columns = [0u8; 4];
-        reader.read_exact(&mut num_fixed_columns).unwrap();
-=======
         let (domain, cs, _) = keygen::create_domain::<C, ConcreteCircuit>(
             k,
             #[cfg(feature = "circuit-params")]
             params,
         );
         let mut num_fixed_columns = [0u8; 4];
-        reader.read_exact(&mut num_fixed_columns)?;
->>>>>>> f3487575
+        reader.read_exact(&mut num_fixed_columns).unwrap();
         let num_fixed_columns = u32::from_be_bytes(num_fixed_columns);
 
         let fixed_commitments: Vec<_> = (0..num_fixed_columns)
             .map(|_| C::read(reader, format))
-<<<<<<< HEAD
             .collect();
 
         let permutation = permutation::VerifyingKey::read(reader, &cs.permutation, format);
-=======
-            .collect::<Result<_, _>>()?;
-
-        let permutation = permutation::VerifyingKey::read(reader, &cs.permutation, format)?;
->>>>>>> f3487575
 
         // read selectors
         let selectors: Vec<Vec<bool>> = vec![vec![false; 1 << k]; cs.num_selectors]
@@ -274,11 +136,7 @@
                 }
                 selector
             })
-<<<<<<< HEAD
             .collect();
-=======
-            .collect::<io::Result<_>>()?;
->>>>>>> f3487575
         let (cs, _) = cs.compress_selectors(selectors.clone());
 
         Ok(Self::from_parts(
@@ -301,14 +159,6 @@
     pub fn from_bytes<ConcreteCircuit: Circuit<C::Scalar>>(
         mut bytes: &[u8],
         format: SerdeFormat,
-<<<<<<< HEAD
-    ) -> io::Result<Self> {
-        Self::read::<_, ConcreteCircuit>(&mut bytes, format)
-    }
-}
-
-impl<C: CurveAffine> VerifyingKey<C> {
-=======
         #[cfg(feature = "circuit-params")] params: ConcreteCircuit::Params,
     ) -> io::Result<Self> {
         Self::read::<_, ConcreteCircuit>(
@@ -320,11 +170,7 @@
     }
 }
 
-impl<C: CurveAffine> VerifyingKey<C>
-where
-    C::ScalarExt: FromUniformBytes<64>,
-{
->>>>>>> f3487575
+impl<C: CurveAffine> VerifyingKey<C> {
     fn bytes_length(&self) -> usize {
         8 + (self.fixed_commitments.len() * C::default().to_bytes().as_ref().len())
             + self.permutation.bytes_length()
@@ -342,7 +188,10 @@
         permutation: permutation::VerifyingKey<C>,
         cs: ConstraintSystem<C::Scalar>,
         selectors: Vec<Vec<bool>>,
-    ) -> Self {
+    ) -> Self
+    where
+        C::Scalar: FromUniformBytes<64>,
+    {
         // Compute cached values.
         let cs_degree = cs.degree();
 
@@ -463,11 +312,7 @@
 
 impl<C: SerdeCurveAffine> ProvingKey<C>
 where
-<<<<<<< HEAD
-    C::Scalar: SerdePrimeField,
-=======
     C::Scalar: SerdePrimeField + FromUniformBytes<64>,
->>>>>>> f3487575
 {
     /// Writes a proving key to a buffer.
     ///
@@ -480,7 +325,6 @@
     /// WITHOUT performing the expensive Montgomery reduction.
     /// Does so by first writing the verifying key and then serializing the rest of the data (in the form of field polynomials)
     pub fn write<W: io::Write>(&self, writer: &mut W, format: SerdeFormat) -> io::Result<()> {
-<<<<<<< HEAD
         self.vk.write(writer, format).unwrap();
         self.l0.write(writer, format);
         self.l_last.write(writer, format);
@@ -489,16 +333,6 @@
         write_polynomial_slice(&self.fixed_polys, writer, format);
         write_polynomial_slice(&self.fixed_cosets, writer, format);
         self.permutation.write(writer, format);
-=======
-        self.vk.write(writer, format)?;
-        self.l0.write(writer, format)?;
-        self.l_last.write(writer, format)?;
-        self.l_active_row.write(writer, format)?;
-        write_polynomial_slice(&self.fixed_values, writer, format)?;
-        write_polynomial_slice(&self.fixed_polys, writer, format)?;
-        write_polynomial_slice(&self.fixed_cosets, writer, format)?;
-        self.permutation.write(writer, format)?;
->>>>>>> f3487575
         Ok(())
     }
 
@@ -516,9 +350,15 @@
     pub fn read<R: io::Read, ConcreteCircuit: Circuit<C::Scalar>>(
         reader: &mut R,
         format: SerdeFormat,
-<<<<<<< HEAD
+        #[cfg(feature = "circuit-params")] params: ConcreteCircuit::Params,
     ) -> io::Result<Self> {
-        let vk = VerifyingKey::<C>::read::<R, ConcreteCircuit>(reader, format).unwrap();
+        let vk = VerifyingKey::<C>::read::<R, ConcreteCircuit>(
+            reader,
+            format,
+            #[cfg(feature = "circuit-params")]
+            params,
+        )
+        .unwrap();
         let l0 = Polynomial::read(reader, format);
         let l_last = Polynomial::read(reader, format);
         let l_active_row = Polynomial::read(reader, format);
@@ -526,23 +366,6 @@
         let fixed_polys = read_polynomial_vec(reader, format);
         let fixed_cosets = read_polynomial_vec(reader, format);
         let permutation = permutation::ProvingKey::read(reader, format);
-=======
-        #[cfg(feature = "circuit-params")] params: ConcreteCircuit::Params,
-    ) -> io::Result<Self> {
-        let vk = VerifyingKey::<C>::read::<R, ConcreteCircuit>(
-            reader,
-            format,
-            #[cfg(feature = "circuit-params")]
-            params,
-        )?;
-        let l0 = Polynomial::read(reader, format)?;
-        let l_last = Polynomial::read(reader, format)?;
-        let l_active_row = Polynomial::read(reader, format)?;
-        let fixed_values = read_polynomial_vec(reader, format)?;
-        let fixed_polys = read_polynomial_vec(reader, format)?;
-        let fixed_cosets = read_polynomial_vec(reader, format)?;
-        let permutation = permutation::ProvingKey::read(reader, format)?;
->>>>>>> f3487575
         let ev = Evaluator::new(vk.cs());
         Ok(Self {
             vk,
@@ -568,10 +391,6 @@
     pub fn from_bytes<ConcreteCircuit: Circuit<C::Scalar>>(
         mut bytes: &[u8],
         format: SerdeFormat,
-<<<<<<< HEAD
-    ) -> io::Result<Self> {
-        Self::read::<_, ConcreteCircuit>(&mut bytes, format)
-=======
         #[cfg(feature = "circuit-params")] params: ConcreteCircuit::Params,
     ) -> io::Result<Self> {
         Self::read::<_, ConcreteCircuit>(
@@ -580,7 +399,6 @@
             #[cfg(feature = "circuit-params")]
             params,
         )
->>>>>>> f3487575
     }
 }
 
