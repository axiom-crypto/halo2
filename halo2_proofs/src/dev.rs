--- conflicted
+++ resolved
@@ -14,10 +14,7 @@
 use ff::FromUniformBytes;
 use group::Group;
 
-<<<<<<< HEAD
-=======
 use crate::circuit::layouter::SyncDeps;
->>>>>>> f3487575
 use crate::plonk::permutation::keygen::Assembly;
 use crate::{
     circuit,
@@ -95,28 +92,21 @@
 
 /// The value of a particular cell within the circuit.
 #[derive(Clone, Copy, Debug, PartialEq, Eq)]
-<<<<<<< HEAD
-pub enum CellValue<F: Group + Field> {
-=======
 pub enum CellValue<F: Field> {
->>>>>>> f3487575
     /// An unassigned cell.
     Unassigned,
     /// A cell that has been assigned a value.
     Assigned(F),
     /// A unique poisoned cell.
-<<<<<<< HEAD
     Poison(usize),
 }
 
 /// The value of a particular cell within the circuit.
 #[derive(Clone, Debug, PartialEq, Eq)]
-pub enum AdviceCellValue<F: Group + Field> {
+pub enum AdviceCellValue<F: Field> {
     // A cell that has been assigned a value.
     Assigned(Arc<Assigned<F>>),
     // A unique poisoned cell.
-=======
->>>>>>> f3487575
     Poison(usize),
 }
 
@@ -134,6 +124,15 @@
             CellValue::Unassigned => Value::Real(F::ZERO),
             CellValue::Assigned(v) => Value::Real(v),
             CellValue::Poison(_) => Value::Poison,
+        }
+    }
+}
+
+impl<F: Field> From<AdviceCellValue<F>> for Value<F> {
+    fn from(value: AdviceCellValue<F>) -> Self {
+        match value {
+            AdviceCellValue::Assigned(v) => Value::Real(v.evaluate()),
+            AdviceCellValue::Poison(_) => Value::Poison,
         }
     }
 }
@@ -259,15 +258,9 @@
 ///     fn synthesize(&self, config: MyConfig, mut layouter: impl Layouter<F>) -> Result<(), Error> {
 ///         layouter.assign_region(|| "Example region", |mut region| {
 ///             config.s.enable(&mut region, 0)?;
-///             region.assign_advice(|| "a", config.a, 0, || {
-///                 self.a.map(F::from)
-///             })?;
-///             region.assign_advice(|| "b", config.b, 0, || {
-///                 self.b.map(F::from)
-///             })?;
-///             region.assign_advice(|| "c", config.c, 0, || {
-///                 (self.a * self.b).map(F::from)
-///             })?;
+///             region.assign_advice(config.a, 0, self.a.map(F::from));
+///             region.assign_advice(config.b, 0, self.b.map(F::from));
+///             region.assign_advice(config.c, 0, (self.a * self.b).map(F::from));
 ///             Ok(())
 ///         })
 ///     }
@@ -287,10 +280,7 @@
 ///     prover.verify(),
 ///     Err(vec![VerifyFailure::ConstraintNotSatisfied {
 ///         constraint: ((0, "R1CS constraint").into(), 0, "buggy R1CS").into(),
-///         location: FailureLocation::InRegion {
-///             region: (0, "Example region").into(),
-///             offset: 0,
-///         },
+///         location: FailureLocation::OutsideRegion { row: 0 },
 ///         cell_values: vec![
 ///             (((Any::advice(), 0).into(), 0).into(), "0x2".to_string()),
 ///             (((Any::advice(), 1).into(), 0).into(), "0x4".to_string()),
@@ -338,15 +328,6 @@
     usable_rows: Range<usize>,
 
     current_phase: sealed::Phase,
-<<<<<<< HEAD
-}
-
-impl<F: Field + Group> MockProver<F> {
-    fn in_phase<P: Phase>(&self, phase: P) -> bool {
-        self.current_phase == phase.to_sealed()
-    }
-=======
->>>>>>> f3487575
 }
 
 impl<F: Field> MockProver<F> {
@@ -459,19 +440,8 @@
         //_: A,
         column: Column<Advice>,
         row: usize,
-<<<<<<< HEAD
         to: circuit::Value<Assigned<F>>,
     ) -> circuit::Value<&'v Assigned<F>> {
-=======
-        to: V,
-    ) -> Result<(), Error>
-    where
-        V: FnOnce() -> circuit::Value<VR>,
-        VR: Into<Assigned<F>>,
-        A: FnOnce() -> AR,
-        AR: Into<String>,
-    {
->>>>>>> f3487575
         if self.in_phase(FirstPhase) {
             assert!(
                 self.usable_rows.contains(&row),
@@ -480,31 +450,15 @@
                 self.usable_rows,
                 self.k,
             );
-<<<<<<< HEAD
         }
 
         match to.assign() {
-=======
-
-            if let Some(region) = self.current_region.as_mut() {
-                region.update_extent(column.into(), row);
-                region
-                    .cells
-                    .entry((column.into(), row))
-                    .and_modify(|count| *count += 1)
-                    .or_default();
-            }
-        }
-
-        match to().into_field().evaluate().assign() {
->>>>>>> f3487575
             Ok(to) => {
                 let value = self
                     .advice
                     .get_mut(column.index())
                     .and_then(|v| v.get_mut(row))
                     .expect("bounds failure");
-<<<<<<< HEAD
                 /* We don't use this because we do assign 0s in first pass of second phase sometimes
                 if let AdviceCellValue::Assigned(value) = value {
                     // Inconsistent assignment between different phases.
@@ -519,14 +473,10 @@
                 *value = AdviceCellValue::Assigned(val);
                 circuit::Value::known(unsafe { &*val_ref.as_ptr() })
                 //}
-=======
-                *value = CellValue::Assigned(to);
->>>>>>> f3487575
             }
             Err(err) => {
                 // Propagate `assign` error if the column is in current phase.
                 if self.in_phase(column.column_type().phase) {
-<<<<<<< HEAD
                     panic!("{:?}", err);
                 }
                 circuit::Value::unknown()
@@ -537,31 +487,6 @@
     fn assign_fixed(&mut self, column: Column<Fixed>, row: usize, to: Assigned<F>) {
         if !self.in_phase(FirstPhase) {
             return;
-=======
-                    return Err(err);
-                }
-            }
-        }
-
-        Ok(())
-    }
-
-    fn assign_fixed<V, VR, A, AR>(
-        &mut self,
-        _: A,
-        column: Column<Fixed>,
-        row: usize,
-        to: V,
-    ) -> Result<(), Error>
-    where
-        V: FnOnce() -> circuit::Value<VR>,
-        VR: Into<Assigned<F>>,
-        A: FnOnce() -> AR,
-        AR: Into<String>,
-    {
-        if !self.in_phase(FirstPhase) {
-            return Ok(());
->>>>>>> f3487575
         }
 
         assert!(
@@ -585,13 +510,7 @@
             .fixed
             .get_mut(column.index())
             .and_then(|v| v.get_mut(row))
-<<<<<<< HEAD
             .expect("bounds failure") = CellValue::Assigned(to.evaluate());
-=======
-            .expect("bounds failure") = CellValue::Assigned(to().into_field().evaluate().assign()?);
-
-        Ok(())
->>>>>>> f3487575
     }
 
     fn copy(
@@ -600,15 +519,9 @@
         left_row: usize,
         right_column: Column<Any>,
         right_row: usize,
-<<<<<<< HEAD
     ) {
         if !self.in_phase(FirstPhase) {
             return;
-=======
-    ) -> Result<(), crate::plonk::Error> {
-        if !self.in_phase(FirstPhase) {
-            return Ok(());
->>>>>>> f3487575
         }
 
         assert!(
@@ -709,11 +622,7 @@
                     cs.blinding_factors()
                 );
 
-<<<<<<< HEAD
-                instance.resize(n, F::zero());
-=======
                 instance.resize(n, F::ZERO);
->>>>>>> f3487575
                 instance
             })
             .collect::<Vec<_>>();
@@ -729,7 +638,7 @@
                 // let mut column = vec![AdviceCellValue::Unassigned; n];
                 // Assign advice to 0 by default so we can have gates that query unassigned rotations to minimize number of distinct rotation sets, for SHPLONK optimization
                 let mut column =
-                    vec![AdviceCellValue::Assigned(Arc::new(Assigned::Trivial(F::zero()))); n];
+                    vec![AdviceCellValue::Assigned(Arc::new(Assigned::Trivial(F::ZERO))); n];
                 // Poison unusable rows.
                 for (i, cell) in column.iter_mut().enumerate().skip(usable_rows) {
                     *cell = AdviceCellValue::Poison(i);
@@ -795,11 +704,7 @@
     }
 
     /// Return the content of an advice column as assigned by the circuit.
-<<<<<<< HEAD
     pub fn advice_values(&self, column: Column<Advice>) -> &[AdviceCellValue<F>] {
-=======
-    pub fn advice_values(&self, column: Column<Advice>) -> &[CellValue<F>] {
->>>>>>> f3487575
         &self.advice[column.index()]
     }
 
@@ -895,7 +800,7 @@
                         AdviceCellValue::Assigned(ref a) => CellValue::Assigned(match a.as_ref() {
                             Assigned::Trivial(a) => *a,
                             Assigned::Rational(a, b) => *a * b.invert().unwrap(),
-                            _ => F::zero(),
+                            _ => F::ZERO,
                         }),
                         AdviceCellValue::Poison(i) => CellValue::Poison(i),
                     })
@@ -912,11 +817,7 @@
                 .flat_map(|(gate_index, gate)| {
                     let blinding_rows =
                         (self.n as usize - (self.cs.blinding_factors() + 1))..(self.n as usize);
-                    (gate_row_ids
-                        .clone()
-                        .into_iter()
-                        .chain(blinding_rows.into_iter()))
-                    .flat_map(move |row| {
+                    (gate_row_ids.clone().chain(blinding_rows.into_iter())).flat_map(move |row| {
                         let row = row as i32 + n;
                         gate.polynomials().iter().enumerate().filter_map(
                             move |(poly_index, poly)| match poly.evaluate_lazy(
@@ -993,6 +894,7 @@
                     let column_index = query.0.index();
                     let rotation = query.1 .0;
                     self.advice[column_index][(row as i32 + n + rotation) as usize % n as usize]
+                        .clone()
                         .into()
                 },
                 &|query| {
@@ -1022,47 +924,6 @@
                 .iter()
                 .enumerate()
                 .flat_map(|(lookup_index, lookup)| {
-<<<<<<< HEAD
-                    let load = |expression: &Expression<F>, row| {
-                        expression.evaluate_lazy(
-                            &|scalar| Value::Real(scalar),
-                            &|_| panic!("virtual selectors are removed during optimization"),
-                            &|query| {
-                                let query = self.cs.fixed_queries[query.index];
-                                let column_index = query.0.index();
-                                let rotation = query.1 .0;
-                                self.fixed[column_index]
-                                    [(row as i32 + n + rotation) as usize % n as usize]
-                                    .into()
-                            },
-                            &|query| {
-                                let query = self.cs.advice_queries[query.index];
-                                let column_index = query.0.index();
-                                let rotation = query.1 .0;
-                                advice[column_index]
-                                    [(row as i32 + n + rotation) as usize % n as usize]
-                                    .into()
-                            },
-                            &|query| {
-                                let query = self.cs.instance_queries[query.index];
-                                let column_index = query.0.index();
-                                let rotation = query.1 .0;
-                                Value::Real(
-                                    self.instance[column_index]
-                                        [(row as i32 + n + rotation) as usize % n as usize],
-                                )
-                            },
-                            &|challenge| Value::Real(self.challenges[challenge.index()]),
-                            &|a| -a,
-                            &|a, b| a + b,
-                            &|a, b| a * b,
-                            &|a, scalar| a * scalar,
-                            &Value::Real(F::zero()),
-                        )
-                    };
-
-=======
->>>>>>> f3487575
                     assert!(lookup.table_expressions.len() == lookup.input_expressions.len());
                     assert!(self.usable_rows.end > 0);
 
@@ -1235,23 +1096,12 @@
             };
 
             // Iterate over each column of the permutation
-<<<<<<< HEAD
-            self.permutation
-                .mapping()
-                .iter()
-                .enumerate()
-                .flat_map(move |(column, values)| {
-                    // Iterate over each row of the column to check that the cell's
-                    // value is preserved by the mapping.
-                    values.iter().enumerate().filter_map(move |(row, cell)| {
-=======
             mapping.enumerate().flat_map(move |(column, values)| {
                 // Iterate over each row of the column to check that the cell's
                 // value is preserved by the mapping.
                 values
                     .enumerate()
                     .filter_map(move |(row, cell)| {
->>>>>>> f3487575
                         let original_cell = original(column, row);
                         let permuted_cell = original(cell.0, cell.1);
                         if original_cell == permuted_cell {
@@ -1395,7 +1245,7 @@
                         AdviceCellValue::Assigned(ref a) => CellValue::Assigned(match a.as_ref() {
                             Assigned::Trivial(a) => *a,
                             Assigned::Rational(a, b) => *a * b.invert().unwrap(),
-                            _ => F::zero(),
+                            _ => F::ZERO,
                         }),
                         AdviceCellValue::Poison(i) => CellValue::Poison(i),
                     })
@@ -1494,6 +1344,7 @@
                 &|query| {
                     self.advice[query.column_index]
                         [(row as i32 + n + query.rotation.0) as usize % n as usize]
+                        .clone()
                         .into()
                 },
                 &|query| {
@@ -1520,38 +1371,6 @@
                 .iter()
                 .enumerate()
                 .flat_map(|(lookup_index, lookup)| {
-<<<<<<< HEAD
-                    let load = |expression: &Expression<F>, row| {
-                        expression.evaluate_lazy(
-                            &|scalar| Value::Real(scalar),
-                            &|_| panic!("virtual selectors are removed during optimization"),
-                            &|query| {
-                                self.fixed[query.column_index]
-                                    [(row as i32 + n + query.rotation.0) as usize % n as usize]
-                                    .into()
-                            },
-                            &|query| {
-                                advice[query.column_index]
-                                    [(row as i32 + n + query.rotation.0) as usize % n as usize]
-                                    .into()
-                            },
-                            &|query| {
-                                Value::Real(
-                                    self.instance[query.column_index]
-                                        [(row as i32 + n + query.rotation.0) as usize % n as usize],
-                                )
-                            },
-                            &|challenge| Value::Real(self.challenges[challenge.index()]),
-                            &|a| -a,
-                            &|a, b| a + b,
-                            &|a, b| a * b,
-                            &|a, scalar| a * scalar,
-                            &Value::Real(F::zero()),
-                        )
-                    };
-
-=======
->>>>>>> f3487575
                     assert!(lookup.table_expressions.len() == lookup.input_expressions.len());
                     assert!(self.usable_rows.end > 0);
 
@@ -1719,38 +1538,6 @@
             };
 
             // Iterate over each column of the permutation
-<<<<<<< HEAD
-            self.permutation
-                .mapping()
-                .iter()
-                .enumerate()
-                .flat_map(move |(column, values)| {
-                    // Iterate over each row of the column to check that the cell's
-                    // value is preserved by the mapping.
-                    values
-                        .par_iter()
-                        .enumerate()
-                        .filter_map(move |(row, cell)| {
-                            let original_cell = original(column, row);
-                            let permuted_cell = original(cell.0, cell.1);
-                            if original_cell == permuted_cell {
-                                None
-                            } else {
-                                let columns = self.cs.permutation.get_columns();
-                                let column = columns.get(column).unwrap();
-                                Some(VerifyFailure::Permutation {
-                                    column: (*column).into(),
-                                    location: FailureLocation::find(
-                                        &self.regions,
-                                        row,
-                                        Some(column).into_iter().cloned().collect(),
-                                    ),
-                                })
-                            }
-                        })
-                        .collect::<Vec<_>>()
-                })
-=======
             mapping.enumerate().flat_map(move |(column, values)| {
                 // Iterate over each row of the column to check that the cell's
                 // value is preserved by the mapping.
@@ -1776,7 +1563,6 @@
                     })
                     .collect::<Vec<_>>()
             })
->>>>>>> f3487575
         };
 
         let mut errors: Vec<_> = iter::empty()
@@ -1887,13 +1673,8 @@
     use crate::{
         circuit::{Layouter, SimpleFloorPlanner, Value},
         plonk::{
-<<<<<<< HEAD
             sealed::SealedPhase, Advice, Any, Assigned, Circuit, Column, ConstraintSystem, Error,
             Expression, FirstPhase, Fixed, Instance, Selector, TableColumn,
-=======
-            sealed::SealedPhase, Advice, Any, Circuit, Column, ConstraintSystem, Error, Expression,
-            FirstPhase, Fixed, Instance, Selector, TableColumn,
->>>>>>> f3487575
         },
         poly::Rotation,
     };
@@ -1915,7 +1696,7 @@
             type Config = FaultyCircuitConfig;
             type FloorPlanner = SimpleFloorPlanner;
             #[cfg(feature = "circuit-params")]
-            type Params = ();
+            fn params(&self) {}
 
             fn configure(meta: &mut ConstraintSystem<Fp>) -> Self::Config {
                 let a = meta.advice_column();
@@ -1980,18 +1761,19 @@
         let prover = MockProver::run(K, &FaultyCircuit {}, vec![]).unwrap();
         assert_eq!(
             prover.verify(),
-            Err(vec![VerifyFailure::CellNotAssigned {
-                gate: (0, "Equality check").into(),
-                region: (0, "Faulty synthesis".to_owned()).into(),
-                gate_offset: 1,
-                column: Column::new(
-                    1,
-                    Any::Advice(Advice {
-                        phase: FirstPhase.to_sealed()
-                    })
-                ),
-                offset: 1,
-            }])
+            Ok(()) // Axiom mock prover default assigns 0, so there is no bug
+                   /*Err(vec![VerifyFailure::CellNotAssigned {
+                       gate: (0, "Equality check").into(),
+                       region: (0, "Faulty synthesis".to_owned()).into(),
+                       gate_offset: 1,
+                       column: Column::new(
+                           1,
+                           Any::Advice(Advice {
+                               phase: FirstPhase.to_sealed()
+                           })
+                       ),
+                       offset: 1,
+                   }])*/
         );
     }
 
@@ -2012,11 +1794,6 @@
         impl Circuit<Fp> for FaultyCircuit {
             type Config = FaultyCircuitConfig;
             type FloorPlanner = SimpleFloorPlanner;
-<<<<<<< HEAD
-=======
-            #[cfg(feature = "circuit-params")]
-            type Params = ();
->>>>>>> f3487575
 
             fn configure(meta: &mut ConstraintSystem<Fp>) -> Self::Config {
                 let a = meta.advice_column();
@@ -2068,8 +1845,9 @@
                 // No assignment needed for the table as is an Instance Column.
 
                 layouter.assign_region(
-                    || "Good synthesis",
+                    || "Bad synthesis",
                     |mut region| {
+                        // == Good synthesis ==
                         // Enable the lookup on rows 0 and 1.
                         config.q.enable(&mut region, 0)?;
                         config.q.enable(&mut region, 1)?;
@@ -2086,68 +1864,19 @@
                         }
 
                         // Assign a = 2 and a = 6.
-<<<<<<< HEAD
                         region.assign_advice(config.a, 0, Value::known(Fp::from(2)));
                         region.assign_advice(config.a, 1, Value::known(Fp::from(6)));
-=======
-                        region.assign_advice(
-                            || "a = 2",
-                            config.a,
-                            0,
-                            || Value::known(Fp::from(2)),
-                        )?;
-                        region.assign_advice(
-                            || "a = 6",
-                            config.a,
-                            1,
-                            || Value::known(Fp::from(6)),
-                        )?;
->>>>>>> f3487575
-
-                        Ok(())
-                    },
-                )?;
-
-                layouter.assign_region(
-                    || "Faulty synthesis",
-                    |mut region| {
+
+                        // == Faulty synthesis ==
                         // Enable the lookup on rows 0 and 1.
-                        config.q.enable(&mut region, 0)?;
-                        config.q.enable(&mut region, 1)?;
-
-                        for i in 0..4 {
-                            // Load Advice lookup table with Instance lookup table values.
-                            region.assign_advice_from_instance(
-                                || "Advice from instance tables",
-                                config.table,
-                                i,
-                                config.advice_table,
-                                i,
-                            )?;
-                        }
+                        config.q.enable(&mut region, 2)?;
+                        config.q.enable(&mut region, 3)?;
 
                         // Assign a = 4.
-<<<<<<< HEAD
-                        region.assign_advice(config.a, 0, Value::known(Fp::from(4)));
+                        region.assign_advice(config.a, 2, Value::known(Fp::from(4)));
 
                         // BUG: Assign a = 5, which doesn't exist in the table!
-                        region.assign_advice(config.a, 1, Value::known(Fp::from(5)));
-=======
-                        region.assign_advice(
-                            || "a = 4",
-                            config.a,
-                            0,
-                            || Value::known(Fp::from(4)),
-                        )?;
-
-                        // BUG: Assign a = 5, which doesn't exist in the table!
-                        region.assign_advice(
-                            || "a = 5",
-                            config.a,
-                            1,
-                            || Value::known(Fp::from(5)),
-                        )?;
->>>>>>> f3487575
+                        region.assign_advice(config.a, 3, Value::known(Fp::from(5)));
 
                         region.name_column(|| "Witness example", config.a);
 
@@ -2172,16 +1901,9 @@
         assert_eq!(
             prover.verify(),
             Err(vec![VerifyFailure::Lookup {
-<<<<<<< HEAD
-                name: "lookup",
-=======
                 name: "lookup".to_string(),
->>>>>>> f3487575
                 lookup_index: 0,
-                location: FailureLocation::InRegion {
-                    region: (1, "Faulty synthesis").into(),
-                    offset: 1,
-                }
+                location: FailureLocation::OutsideRegion { row: 3 }
             }])
         );
     }
@@ -2246,13 +1968,14 @@
                                     || Value::known(Fp::from(2 * i as u64)),
                                 )
                             })
-                            .fold(Ok(()), |acc, res| acc.and(res))
+                            .try_fold((), |_, res| res)
                     },
                 )?;
 
                 layouter.assign_region(
-                    || "Good synthesis",
+                    || "Fauly synthesis",
                     |mut region| {
+                        // == Good synhesis ==
                         // Enable the lookup on rows 0 and 1.
                         config.q.enable(&mut region, 0)?;
                         config.q.enable(&mut region, 1)?;
@@ -2271,30 +1994,22 @@
                             Value::known(Assigned::Trivial(Fp::from(6))),
                         );
 
-                        Ok(())
-                    },
-                )?;
-
-                layouter.assign_region(
-                    || "Faulty synthesis",
-                    |mut region| {
-                        // Enable the lookup on rows 0 and 1.
-                        config.q.enable(&mut region, 0)?;
-                        config.q.enable(&mut region, 1)?;
+                        // == Faulty synthesis ==
+                        // Enable the lookup on rows 2 and 3.
+                        config.q.enable(&mut region, 2)?;
+                        config.q.enable(&mut region, 3)?;
 
                         // Assign a = 4.
                         region.assign_advice(
-                            // || "a = 4",
                             config.a,
-                            0,
+                            2,
                             Value::known(Assigned::Trivial(Fp::from(4))),
                         );
 
                         // BUG: Assign a = 5, which doesn't exist in the table!
                         region.assign_advice(
-                            // || "a = 5",
                             config.a,
-                            1,
+                            3,
                             Value::known(Assigned::Trivial(Fp::from(5))),
                         );
 
@@ -2314,10 +2029,7 @@
             Err(vec![VerifyFailure::Lookup {
                 name: "lookup".to_string(),
                 lookup_index: 0,
-                location: FailureLocation::InRegion {
-                    region: (2, "Faulty synthesis").into(),
-                    offset: 1,
-                }
+                location: FailureLocation::OutsideRegion { row: 3 }
             }])
         );
     }
@@ -2340,11 +2052,6 @@
         impl Circuit<Fp> for FaultyCircuit {
             type Config = FaultyCircuitConfig;
             type FloorPlanner = SimpleFloorPlanner;
-<<<<<<< HEAD
-=======
-            #[cfg(feature = "circuit-params")]
-            type Params = ();
->>>>>>> f3487575
 
             fn configure(meta: &mut ConstraintSystem<Fp>) -> Self::Config {
                 let a = meta.advice_column();
@@ -2377,13 +2084,13 @@
                 mut layouter: impl Layouter<Fp>,
             ) -> Result<(), Error> {
                 layouter.assign_region(
-                    || "Correct synthesis",
+                    || "Wrong synthesis",
                     |mut region| {
+                        // == Correct synthesis ==
                         // Enable the equality gate.
                         config.q.enable(&mut region, 0)?;
 
                         // Assign a = 1.
-<<<<<<< HEAD
                         region.assign_advice(config.a, 0, Value::known(Fp::one()));
 
                         // Assign b = 1.
@@ -2393,48 +2100,16 @@
                         region.assign_advice(config.c, 0, Value::known(Fp::from(5u64)));
                         // Assign d = 7.
                         region.assign_fixed(config.d, 0, Fp::from(7u64));
-=======
-                        region.assign_advice(|| "a", config.a, 0, || Value::known(Fp::one()))?;
-
-                        // Assign b = 1.
-                        region.assign_advice(|| "b", config.b, 0, || Value::known(Fp::one()))?;
-
-                        // Assign c = 5.
-                        region.assign_advice(
-                            || "c",
-                            config.c,
-                            0,
-                            || Value::known(Fp::from(5u64)),
-                        )?;
-                        // Assign d = 7.
-                        region.assign_fixed(
-                            || "d",
-                            config.d,
-                            0,
-                            || Value::known(Fp::from(7u64)),
-                        )?;
->>>>>>> f3487575
-                        Ok(())
-                    },
-                )?;
-                layouter.assign_region(
-                    || "Wrong synthesis",
-                    |mut region| {
+
+                        // == Wrong synthesis ==
                         // Enable the equality gate.
-                        config.q.enable(&mut region, 0)?;
+                        config.q.enable(&mut region, 1)?;
 
                         // Assign a = 1.
-<<<<<<< HEAD
-                        region.assign_advice(config.a, 0, Value::known(Fp::one()));
+                        region.assign_advice(config.a, 1, Value::known(Fp::one()));
 
                         // Assign b = 0.
-                        region.assign_advice(config.b, 0, Value::known(Fp::zero()));
-=======
-                        region.assign_advice(|| "a", config.a, 0, || Value::known(Fp::one()))?;
-
-                        // Assign b = 0.
-                        region.assign_advice(|| "b", config.b, 0, || Value::known(Fp::zero()))?;
->>>>>>> f3487575
+                        region.assign_advice(config.b, 1, Value::known(Fp::zero()));
 
                         // Name Column a
                         region.name_column(|| "This is Advice!", config.a);
@@ -2442,25 +2117,9 @@
                         region.name_column(|| "This is Advice too!", config.b);
 
                         // Assign c = 5.
-<<<<<<< HEAD
-                        region.assign_advice(config.c, 0, Value::known(Fp::from(5u64)));
+                        region.assign_advice(config.c, 1, Value::known(Fp::from(5u64)));
                         // Assign d = 7.
-                        region.assign_fixed(config.d, 0, Fp::from(7u64));
-=======
-                        region.assign_advice(
-                            || "c",
-                            config.c,
-                            0,
-                            || Value::known(Fp::from(5u64)),
-                        )?;
-                        // Assign d = 7.
-                        region.assign_fixed(
-                            || "d",
-                            config.d,
-                            0,
-                            || Value::known(Fp::from(7u64)),
-                        )?;
->>>>>>> f3487575
+                        region.assign_fixed(config.d, 1, Fp::from(7u64));
 
                         // Name Column c
                         region.name_column(|| "Another one!", config.c);
@@ -2481,8 +2140,8 @@
             Err(vec![VerifyFailure::ConstraintNotSatisfied {
                 constraint: ((0, "Equality check").into(), 0, "").into(),
                 location: FailureLocation::InRegion {
-                    region: (1, "Wrong synthesis").into(),
-                    offset: 0,
+                    region: (0, "Wrong synthesis").into(),
+                    offset: 1,
                 },
                 cell_values: vec![
                     (
@@ -2532,10 +2191,6 @@
             },])
         )
     }
-<<<<<<< HEAD
 }
-=======
-}
-
-impl<F: Field> SyncDeps for MockProver<F> {}
->>>>>>> f3487575
+
+impl<F: Field> SyncDeps for MockProver<F> {}