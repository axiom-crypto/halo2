#![allow(clippy::int_plus_one)]

use std::ops::Range;

use ff::{Field, FromUniformBytes};
use group::Curve;

use super::{
    circuit::{
        Advice, Any, Assignment, Circuit, Column, ConstraintSystem, Fixed, FloorPlanner, Instance,
        Selector,
    },
    evaluation::Evaluator,
    permutation, Assigned, Challenge, Error, LagrangeCoeff, Polynomial, ProvingKey, VerifyingKey,
};
use crate::{
    arithmetic::{parallelize, CurveAffine},
    circuit::Value,
    multicore::{IntoParallelIterator, ParallelIterator},
    poly::{
        batch_invert_assigned,
        commitment::{Blind, Params},
        EvaluationDomain,
    },
};

pub(crate) fn create_domain<C, ConcreteCircuit>(
    k: u32,
    #[cfg(feature = "circuit-params")] params: ConcreteCircuit::Params,
) -> (
    EvaluationDomain<C::Scalar>,
    ConstraintSystem<C::Scalar>,
    ConcreteCircuit::Config,
)
where
    C: CurveAffine,
    ConcreteCircuit: Circuit<C::Scalar>,
{
    let mut cs = ConstraintSystem::default();
    #[cfg(feature = "circuit-params")]
    let config = ConcreteCircuit::configure_with_params(&mut cs, params);
    #[cfg(not(feature = "circuit-params"))]
    let config = ConcreteCircuit::configure(&mut cs);

    let degree = cs.degree();

    let domain = EvaluationDomain::new(degree as u32, k);

    (domain, cs, config)
}

/// Assembly to be used in circuit synthesis.
#[derive(Debug)]
struct Assembly<F: Field> {
    k: u32,
    fixed: Vec<Polynomial<Assigned<F>, LagrangeCoeff>>,
    permutation: permutation::keygen::Assembly,
    selectors: Vec<Vec<bool>>,
    // A range of available rows for assignment and copies.
    usable_rows: Range<usize>,
    _marker: std::marker::PhantomData<F>,
}

impl<F: Field> Assignment<F> for Assembly<F> {
    fn enter_region<NR, N>(&mut self, _: N)
    where
        NR: Into<String>,
        N: FnOnce() -> NR,
    {
        // Do nothing; we don't care about regions in this context.
    }

    fn exit_region(&mut self) {
        // Do nothing; we don't care about regions in this context.
    }

    fn enable_selector<A, AR>(&mut self, _: A, selector: &Selector, row: usize) -> Result<(), Error>
    where
        A: FnOnce() -> AR,
        AR: Into<String>,
    {
        if !self.usable_rows.contains(&row) {
            return Err(Error::not_enough_rows_available(self.k));
        }

        self.selectors[selector.0][row] = true;

        Ok(())
    }

    fn query_instance(&self, _: Column<Instance>, row: usize) -> Result<Value<F>, Error> {
        if !self.usable_rows.contains(&row) {
            return Err(Error::not_enough_rows_available(self.k));
        }

        // There is no instance in this context.
        Ok(Value::unknown())
    }

    fn assign_advice<'v>(
        //<V, VR, A, AR>(
        &mut self,
        //_: A,
        _: Column<Advice>,
        _: usize,
        _: Value<Assigned<F>>,
    ) -> Value<&'v Assigned<F>> {
        Value::unknown()
    }

    fn assign_fixed(&mut self, column: Column<Fixed>, row: usize, to: Assigned<F>) {
        if !self.usable_rows.contains(&row) {
            panic!(
                "Assign Fixed {:?}",
                Error::not_enough_rows_available(self.k)
            );
        }

        *self
            .fixed
            .get_mut(column.index())
            .and_then(|v| v.get_mut(row))
            .unwrap_or_else(|| panic!("{:?}", Error::BoundsFailure)) = to;
    }

    fn copy(
        &mut self,
        left_column: Column<Any>,
        left_row: usize,
        right_column: Column<Any>,
        right_row: usize,
    ) {
        if !self.usable_rows.contains(&left_row) || !self.usable_rows.contains(&right_row) {
            panic!("{:?}", Error::not_enough_rows_available(self.k));
        }

        self.permutation
            .copy(left_column, left_row, right_column, right_row)
            .unwrap_or_else(|err| panic!("{err:?}"))
    }

    fn fill_from_row(
        &mut self,
        column: Column<Fixed>,
        from_row: usize,
        to: Value<Assigned<F>>,
    ) -> Result<(), Error> {
        if !self.usable_rows.contains(&from_row) {
            return Err(Error::not_enough_rows_available(self.k));
        }

        let col = self
            .fixed
            .get_mut(column.index())
            .ok_or(Error::BoundsFailure)?;

        let filler = to.assign()?;
        for row in self.usable_rows.clone().skip(from_row) {
            col[row] = filler;
        }

        Ok(())
    }

    fn get_challenge(&self, _: Challenge) -> Value<F> {
        Value::unknown()
    }

    fn annotate_column<A, AR>(&mut self, _annotation: A, _column: Column<Any>)
    where
        A: FnOnce() -> AR,
        AR: Into<String>,
    {
        // Do nothing
    }

    fn push_namespace<NR, N>(&mut self, _: N)
    where
        NR: Into<String>,
        N: FnOnce() -> NR,
    {
        // Do nothing; we don't care about namespaces in this context.
    }

    fn pop_namespace(&mut self, _: Option<String>) {
        // Do nothing; we don't care about namespaces in this context.
    }
}

/// Generate a `VerifyingKey` from an instance of `Circuit`.
/// By default, selector compression is turned **off**.
pub fn keygen_vk<'params, C, P, ConcreteCircuit>(
    params: &P,
    circuit: &ConcreteCircuit,
) -> Result<VerifyingKey<C>, Error>
where
    C: CurveAffine,
    P: Params<'params, C> + Sync,
    ConcreteCircuit: Circuit<C::Scalar>,
    C::Scalar: FromUniformBytes<64>,
{
    keygen_vk_custom(params, circuit, false)
}

/// Generate a `VerifyingKey` from an instance of `Circuit`.
///
/// The selector compression optimization is turned on only if `compress_selectors` is `true`.
pub fn keygen_vk_custom<'params, C, P, ConcreteCircuit>(
    params: &P,
    circuit: &ConcreteCircuit,
    compress_selectors: bool,
) -> Result<VerifyingKey<C>, Error>
where
    C: CurveAffine,
    P: Params<'params, C> + Sync,
    ConcreteCircuit: Circuit<C::Scalar>,
    C::Scalar: FromUniformBytes<64>,
{
    let (domain, cs, config) = create_domain::<C, ConcreteCircuit>(
        params.k(),
        #[cfg(feature = "circuit-params")]
        circuit.params(),
    );

    if (params.n() as usize) < cs.minimum_rows() {
        return Err(Error::not_enough_rows_available(params.k()));
    }

    let mut assembly: Assembly<C::Scalar> = Assembly {
        k: params.k(),
        fixed: vec![domain.empty_lagrange_assigned(); cs.num_fixed_columns],
        permutation: permutation::keygen::Assembly::new(params.n() as usize, &cs.permutation),
        selectors: vec![vec![false; params.n() as usize]; cs.num_selectors],
        usable_rows: 0..params.n() as usize - (cs.blinding_factors() + 1),
        _marker: std::marker::PhantomData,
    };

    // Synthesize the circuit to obtain URS
    ConcreteCircuit::FloorPlanner::synthesize(
        &mut assembly,
        circuit,
        config,
        cs.constants.clone(),
    )?;

    let mut fixed = batch_invert_assigned(assembly.fixed);
    let (cs, selector_polys) = if compress_selectors {
        cs.compress_selectors(assembly.selectors.clone())
    } else {
        // After this, the ConstraintSystem should not have any selectors: `verify` does not need them, and `keygen_pk` regenerates `cs` from scratch anyways.
        let selectors = std::mem::take(&mut assembly.selectors);
        cs.directly_convert_selectors_to_fixed(selectors)
    };
    fixed.extend(
        selector_polys
            .into_iter()
            .map(|poly| domain.lagrange_from_vec(poly)),
    );

    let permutation_vk = assembly
        .permutation
        .build_vk(params, &domain, &cs.permutation);

    let fixed_commitments = (&fixed)
        .into_par_iter()
        .map(|poly| params.commit_lagrange(poly, Blind::default()).to_affine())
        .collect();

    Ok(VerifyingKey::from_parts(
        domain,
        fixed_commitments,
        permutation_vk,
        cs,
        assembly.selectors,
        compress_selectors,
    ))
}

/// Generate a `ProvingKey` from a `VerifyingKey` and an instance of `Circuit`.
pub fn keygen_pk<'params, C, P, ConcreteCircuit>(
    params: &P,
    vk: VerifyingKey<C>,
    circuit: &ConcreteCircuit,
) -> Result<ProvingKey<C>, Error>
where
    C: CurveAffine,
    C::Scalar: FromUniformBytes<64>,
    P: Params<'params, C> + Sync,
    ConcreteCircuit: Circuit<C::Scalar>,
{
    let compress_selectors = vk.compress_selectors;
    keygen_pk_impl(params, Some(vk), circuit, compress_selectors)
}

/// Generate a `ProvingKey` from an instance of `Circuit`. `VerifyingKey` is generated in the process.
pub fn keygen_pk2<'params, C, P, ConcreteCircuit>(
    params: &P,
    circuit: &ConcreteCircuit,
    compress_selectors: bool,
) -> Result<ProvingKey<C>, Error>
where
    C: CurveAffine,
    C::Scalar: FromUniformBytes<64>,
    P: Params<'params, C> + Sync,
    ConcreteCircuit: Circuit<C::Scalar>,
{
    keygen_pk_impl(params, None, circuit, compress_selectors)
}

/// Generate a `ProvingKey` from either a precalculated `VerifyingKey` and an instance of `Circuit`, or
/// just a `Circuit`, in which case a new `VerifyingKey` is generated. The latter is more efficient because
/// it does fixed column FFTs only once.
pub fn keygen_pk_impl<'params, C, P, ConcreteCircuit>(
    params: &P,
    vk: Option<VerifyingKey<C>>,
    circuit: &ConcreteCircuit,
    compress_selectors: bool,
) -> Result<ProvingKey<C>, Error>
where
    C: CurveAffine,
    C::Scalar: FromUniformBytes<64>,
    P: Params<'params, C> + Sync,
    ConcreteCircuit: Circuit<C::Scalar>,
{
    let (domain, cs, config) = create_domain::<C, ConcreteCircuit>(
        params.k(),
        #[cfg(feature = "circuit-params")]
        circuit.params(),
    );

    if (params.n() as usize) < cs.minimum_rows() {
        return Err(Error::not_enough_rows_available(params.k()));
    }

    let mut assembly: Assembly<C::Scalar> = Assembly {
        k: params.k(),
        fixed: vec![domain.empty_lagrange_assigned(); cs.num_fixed_columns],
        permutation: permutation::keygen::Assembly::new(params.n() as usize, &cs.permutation),
        selectors: vec![vec![false; params.n() as usize]; cs.num_selectors],
        usable_rows: 0..params.n() as usize - (cs.blinding_factors() + 1),
        _marker: std::marker::PhantomData,
    };

    // Synthesize the circuit to obtain URS
    ConcreteCircuit::FloorPlanner::synthesize(
        &mut assembly,
        circuit,
        config,
        cs.constants.clone(),
    )?;

    let mut fixed = batch_invert_assigned(assembly.fixed);
    let (cs, selector_polys) = if compress_selectors {
        cs.compress_selectors(assembly.selectors.clone())
    } else {
        let selectors = std::mem::take(&mut assembly.selectors);
        cs.directly_convert_selectors_to_fixed(selectors)
    };
    fixed.extend(
        selector_polys
            .into_iter()
            .map(|poly| domain.lagrange_from_vec(poly)),
    );

<<<<<<< HEAD
    let fixed_polys: Vec<_> = fixed
        .iter()
        .map(|poly| vk.domain.lagrange_to_coeff(poly.clone()))
        .collect();

=======
>>>>>>> 58f50f7f
    let permutation_pk = assembly
        .permutation
        .clone()
        .build_pk(params, &domain, &cs.permutation);

    let vk = match vk {
        Some(vk) => vk,
        None => {
            let permutation_vk = assembly
                .permutation
                .build_vk(params, &domain, &cs.permutation);

            let fixed_commitments = (&fixed)
                .into_par_iter()
                .map(|poly| params.commit_lagrange(poly, Blind::default()).to_affine())
                .collect();

            VerifyingKey::from_parts(
                domain,
                fixed_commitments,
                permutation_vk,
                cs,
                assembly.selectors,
                compress_selectors,
            )
        }
    };

    let (fixed_polys, fixed_cosets): (Vec<_>, Vec<_>) = fixed
        .iter()
        .map(|poly| {
            let fixed_poly = vk.domain.lagrange_to_coeff(poly.clone());
            let fixed_coset = vk.domain.coeff_to_extended(&fixed_poly);
            (fixed_poly, fixed_coset)
        })
        .unzip();

    // Compute l_0(X)
    // TODO: this can be done more efficiently
    let mut l0 = vk.domain.empty_lagrange();
    l0[0] = C::Scalar::ONE;
    let l0 = vk.domain.lagrange_to_coeff(l0);

    // Compute l_blind(X) which evaluates to 1 for each blinding factor row
    // and 0 otherwise over the domain.
    let mut l_blind = vk.domain.empty_lagrange();
    for evaluation in l_blind[..].iter_mut().rev().take(vk.cs.blinding_factors()) {
        *evaluation = C::Scalar::ONE;
    }

    // Compute l_last(X) which evaluates to 1 on the first inactive row (just
    // before the blinding factors) and 0 otherwise over the domain
    let mut l_last = vk.domain.empty_lagrange();
<<<<<<< HEAD
    l_last[params.n() as usize - cs.blinding_factors() - 1] = C::Scalar::ONE;
=======
    l_last[params.n() as usize - vk.cs.blinding_factors() - 1] = C::Scalar::ONE;
    let l_last = vk.domain.lagrange_to_coeff(l_last);
    let l_last = vk.domain.coeff_to_extended(&l_last);
>>>>>>> 58f50f7f

    // Compute l_active_row(X)
    let one = C::Scalar::ONE;
    let mut l_active_row = vk.domain.empty_lagrange();
    parallelize(&mut l_active_row, |values, start| {
        for (i, value) in values.iter_mut().enumerate() {
            let idx = i + start;
            *value = one - (l_last[idx] + l_blind[idx]);
        }
    });

    let l_last = vk.domain.lagrange_to_coeff(l_last);
    let l_active_row = vk.domain.lagrange_to_coeff(l_active_row);

    // Compute the optimized evaluation data structure
    let ev = Evaluator::new(&vk.cs);

    Ok(ProvingKey {
        vk,
        l0,
        l_last,
        l_active_row,
        fixed_values: fixed,
        fixed_polys,
        permutation: permutation_pk,
        ev,
    })
}<|MERGE_RESOLUTION|>--- conflicted
+++ resolved
@@ -362,14 +362,6 @@
             .map(|poly| domain.lagrange_from_vec(poly)),
     );
 
-<<<<<<< HEAD
-    let fixed_polys: Vec<_> = fixed
-        .iter()
-        .map(|poly| vk.domain.lagrange_to_coeff(poly.clone()))
-        .collect();
-
-=======
->>>>>>> 58f50f7f
     let permutation_pk = assembly
         .permutation
         .clone()
@@ -398,14 +390,10 @@
         }
     };
 
-    let (fixed_polys, fixed_cosets): (Vec<_>, Vec<_>) = fixed
+    let fixed_polys: Vec<_> = fixed
         .iter()
-        .map(|poly| {
-            let fixed_poly = vk.domain.lagrange_to_coeff(poly.clone());
-            let fixed_coset = vk.domain.coeff_to_extended(&fixed_poly);
-            (fixed_poly, fixed_coset)
-        })
-        .unzip();
+        .map(|poly| vk.domain.lagrange_to_coeff(poly.clone()))
+        .collect();
 
     // Compute l_0(X)
     // TODO: this can be done more efficiently
@@ -423,13 +411,7 @@
     // Compute l_last(X) which evaluates to 1 on the first inactive row (just
     // before the blinding factors) and 0 otherwise over the domain
     let mut l_last = vk.domain.empty_lagrange();
-<<<<<<< HEAD
-    l_last[params.n() as usize - cs.blinding_factors() - 1] = C::Scalar::ONE;
-=======
     l_last[params.n() as usize - vk.cs.blinding_factors() - 1] = C::Scalar::ONE;
-    let l_last = vk.domain.lagrange_to_coeff(l_last);
-    let l_last = vk.domain.coeff_to_extended(&l_last);
->>>>>>> 58f50f7f
 
     // Compute l_active_row(X)
     let one = C::Scalar::ONE;
