use super::super::{
    circuit::Expression, ChallengeBeta, ChallengeGamma, ChallengeTheta, ChallengeX, Error,
    ProvingKey,
};
use super::Argument;
use crate::plonk::evaluation::evaluate;
use crate::{
    arithmetic::{eval_polynomial, parallelize, CurveAffine},
    poly::{
        commitment::{Blind, Params},
        Coeff, EvaluationDomain, LagrangeCoeff, Polynomial, ProverQuery, Rotation,
    },
    transcript::{EncodedChallenge, TranscriptWrite},
};
#[cfg(feature = "profile")]
use ark_std::{end_timer, start_timer};
use ff::WithSmallOrderMulGroup;
use group::{
    ff::{BatchInvert, Field},
    Curve,
};
use rand_core::RngCore;
<<<<<<< HEAD
use rayon::prelude::*;
use rustc_hash::FxHashMap;
use std::collections::HashMap;
use std::hash::Hash;
use std::{any::TypeId, convert::TryInto, num::ParseIntError, ops::Index};
=======
>>>>>>> 7a216561
use std::{
    collections::BTreeMap,
    iter,
    ops::{Mul, MulAssign},
};

#[derive(Debug)]
pub(in crate::plonk) struct Permuted<C: CurveAffine> {
    compressed_input_expression: Polynomial<C::Scalar, LagrangeCoeff>,
    permuted_input_expression: Polynomial<C::Scalar, LagrangeCoeff>,
    permuted_input_poly: Polynomial<C::Scalar, Coeff>,
    permuted_input_blind: Blind<C::Scalar>,
    compressed_table_expression: Polynomial<C::Scalar, LagrangeCoeff>,
    permuted_table_expression: Polynomial<C::Scalar, LagrangeCoeff>,
    permuted_table_poly: Polynomial<C::Scalar, Coeff>,
    permuted_table_blind: Blind<C::Scalar>,
}

#[derive(Debug)]
pub(in crate::plonk) struct Committed<C: CurveAffine> {
    pub(in crate::plonk) permuted_input_poly: Polynomial<C::Scalar, Coeff>,
    permuted_input_blind: Blind<C::Scalar>,
    pub(in crate::plonk) permuted_table_poly: Polynomial<C::Scalar, Coeff>,
    permuted_table_blind: Blind<C::Scalar>,
    pub(in crate::plonk) product_poly: Polynomial<C::Scalar, Coeff>,
    product_blind: Blind<C::Scalar>,
}

pub(in crate::plonk) struct Evaluated<C: CurveAffine> {
    constructed: Committed<C>,
}

impl<F: WithSmallOrderMulGroup<3>> Argument<F> {
    /// Given a Lookup with input expressions [A_0, A_1, ..., A_{m-1}] and table expressions
    /// [S_0, S_1, ..., S_{m-1}], this method
    /// - constructs A_compressed = \theta^{m-1} A_0 + theta^{m-2} A_1 + ... + \theta A_{m-2} + A_{m-1}
    ///   and S_compressed = \theta^{m-1} S_0 + theta^{m-2} S_1 + ... + \theta S_{m-2} + S_{m-1},
    /// - permutes A_compressed and S_compressed using permute_expression_pair() helper,
    ///   obtaining A' and S', and
    /// - constructs Permuted<C> struct using permuted_input_value = A', and
    ///   permuted_table_expression = S'.
    /// The Permuted<C> struct is used to update the Lookup, and is then returned.
    #[allow(clippy::too_many_arguments)]
    pub(in crate::plonk) fn commit_permuted<
        'a,
        'params: 'a,
        C,
        P: Params<'params, C>,
        E: EncodedChallenge<C>,
        R: RngCore,
        T: TranscriptWrite<C, E>,
    >(
        &self,
        pk: &ProvingKey<C>,
        params: &P,
        domain: &EvaluationDomain<C::Scalar>,
        theta: ChallengeTheta<C>,
        advice_values: &'a [Polynomial<C::Scalar, LagrangeCoeff>],
        fixed_values: &'a [Polynomial<C::Scalar, LagrangeCoeff>],
        instance_values: &'a [Polynomial<C::Scalar, LagrangeCoeff>],
        challenges: &'a [C::Scalar],
        mut rng: R,
        transcript: &mut T,
    ) -> Result<Permuted<C>, Error>
    where
        F: Hash,
        C: CurveAffine<ScalarExt = F>,
        C::Curve: Mul<F, Output = C::Curve> + MulAssign<F>,
    {
        // Closure to get values of expressions and compress them
        let compress_expressions = |expressions: &[Expression<C::Scalar>]| {
            let compressed_expression = expressions
                .iter()
                .map(|expression| {
                    pk.vk.domain.lagrange_from_vec(evaluate(
                        expression,
                        params.n() as usize,
                        1,
                        fixed_values,
                        advice_values,
                        instance_values,
                        challenges,
                    ))
                })
                .fold(domain.empty_lagrange(), |acc, expression| {
                    acc * *theta + &expression
                });
            compressed_expression
        };

        // Get values of input expressions involved in the lookup and compress them
        let compressed_input_expression = compress_expressions(&self.input_expressions);

        // Get values of table expressions involved in the lookup and compress them
        let compressed_table_expression = compress_expressions(&self.table_expressions);

        // Permute compressed (InputExpression, TableExpression) pair
        let (permuted_input_expression, permuted_table_expression) = permute_expression_pair(
            pk,
            params,
            domain,
            &mut rng,
            &compressed_input_expression,
            &compressed_table_expression,
        )?;

        // Closure to construct commitment to vector of values
        let mut commit_values = |values: &Polynomial<C::Scalar, LagrangeCoeff>| {
            let poly = pk.vk.domain.lagrange_to_coeff(values.clone());
            let blind = Blind(C::Scalar::random(&mut rng));
            let commitment = params.commit_lagrange(values, blind).to_affine();
            (poly, blind, commitment)
        };

        // Commit to permuted input expression
        let (permuted_input_poly, permuted_input_blind, permuted_input_commitment) =
            commit_values(&permuted_input_expression);

        // Commit to permuted table expression
        let (permuted_table_poly, permuted_table_blind, permuted_table_commitment) =
            commit_values(&permuted_table_expression);

        // Hash permuted input commitment
        transcript.write_point(permuted_input_commitment)?;

        // Hash permuted table commitment
        transcript.write_point(permuted_table_commitment)?;

        Ok(Permuted {
            compressed_input_expression,
            permuted_input_expression,
            permuted_input_poly,
            permuted_input_blind,
            compressed_table_expression,
            permuted_table_expression,
            permuted_table_poly,
            permuted_table_blind,
        })
    }
}

impl<C: CurveAffine> Permuted<C> {
    /// Given a Lookup with input expressions, table expressions, and the permuted
    /// input expression and permuted table expression, this method constructs the
    /// grand product polynomial over the lookup. The grand product polynomial
    /// is used to populate the Product<C> struct. The Product<C> struct is
    /// added to the Lookup and finally returned by the method.
    pub(in crate::plonk) fn commit_product<
        'params,
        P: Params<'params, C>,
        E: EncodedChallenge<C>,
        R: RngCore,
        T: TranscriptWrite<C, E>,
    >(
        self,
        pk: &ProvingKey<C>,
        params: &P,
        beta: ChallengeBeta<C>,
        gamma: ChallengeGamma<C>,
        mut rng: R,
        transcript: &mut T,
    ) -> Result<Committed<C>, Error> {
        let blinding_factors = pk.vk.cs.blinding_factors();
        // Goal is to compute the products of fractions
        //
        // Numerator: (\theta^{m-1} a_0(\omega^i) + \theta^{m-2} a_1(\omega^i) + ... + \theta a_{m-2}(\omega^i) + a_{m-1}(\omega^i) + \beta)
        //            * (\theta^{m-1} s_0(\omega^i) + \theta^{m-2} s_1(\omega^i) + ... + \theta s_{m-2}(\omega^i) + s_{m-1}(\omega^i) + \gamma)
        // Denominator: (a'(\omega^i) + \beta) (s'(\omega^i) + \gamma)
        //
        // where a_j(X) is the jth input expression in this lookup,
        // where a'(X) is the compression of the permuted input expressions,
        // s_j(X) is the jth table expression in this lookup,
        // s'(X) is the compression of the permuted table expressions,
        // and i is the ith row of the expression.
        let mut lookup_product = vec![C::Scalar::ZERO; params.n() as usize];
        // Denominator uses the permuted input expression and permuted table expression
        parallelize(&mut lookup_product, |lookup_product, start| {
            for ((lookup_product, permuted_input_value), permuted_table_value) in lookup_product
                .iter_mut()
                .zip(self.permuted_input_expression[start..].iter())
                .zip(self.permuted_table_expression[start..].iter())
            {
                *lookup_product = (*beta + permuted_input_value) * &(*gamma + permuted_table_value);
            }
        });

        // Batch invert to obtain the denominators for the lookup product
        // polynomials
        lookup_product.iter_mut().batch_invert();

        // Finish the computation of the entire fraction by computing the numerators
        // (\theta^{m-1} a_0(\omega^i) + \theta^{m-2} a_1(\omega^i) + ... + \theta a_{m-2}(\omega^i) + a_{m-1}(\omega^i) + \beta)
        // * (\theta^{m-1} s_0(\omega^i) + \theta^{m-2} s_1(\omega^i) + ... + \theta s_{m-2}(\omega^i) + s_{m-1}(\omega^i) + \gamma)
        parallelize(&mut lookup_product, |product, start| {
            for (i, product) in product.iter_mut().enumerate() {
                let i = i + start;

                *product *= &(self.compressed_input_expression[i] + &*beta);
                *product *= &(self.compressed_table_expression[i] + &*gamma);
            }
        });

        // The product vector is a vector of products of fractions of the form
        //
        // Numerator: (\theta^{m-1} a_0(\omega^i) + \theta^{m-2} a_1(\omega^i) + ... + \theta a_{m-2}(\omega^i) + a_{m-1}(\omega^i) + \beta)
        //            * (\theta^{m-1} s_0(\omega^i) + \theta^{m-2} s_1(\omega^i) + ... + \theta s_{m-2}(\omega^i) + s_{m-1}(\omega^i) + \gamma)
        // Denominator: (a'(\omega^i) + \beta) (s'(\omega^i) + \gamma)
        //
        // where there are m input expressions and m table expressions,
        // a_j(\omega^i) is the jth input expression in this lookup,
        // a'j(\omega^i) is the permuted input expression,
        // s_j(\omega^i) is the jth table expression in this lookup,
        // s'(\omega^i) is the permuted table expression,
        // and i is the ith row of the expression.

        // Compute the evaluations of the lookup product polynomial
        // over our domain, starting with z[0] = 1
        let z = iter::once(C::Scalar::ONE)
            .chain(lookup_product)
            .scan(C::Scalar::ONE, |state, cur| {
                *state *= &cur;
                Some(*state)
            })
            // Take all rows including the "last" row which should
            // be a boolean (and ideally 1, else soundness is broken)
            .take(params.n() as usize - blinding_factors)
            // Chain random blinding factors.
            .chain((0..blinding_factors).map(|_| C::Scalar::random(&mut rng)))
            .collect::<Vec<_>>();
        assert_eq!(z.len(), params.n() as usize);
        let z = pk.vk.domain.lagrange_from_vec(z);

        #[cfg(feature = "sanity-checks")]
        // This test works only with intermediate representations in this method.
        // It can be used for debugging purposes.
        {
            // While in Lagrange basis, check that product is correctly constructed
            let u = (params.n() as usize) - (blinding_factors + 1);

            // l_0(X) * (1 - z(X)) = 0
            assert_eq!(z[0], C::Scalar::ONE);

            // z(\omega X) (a'(X) + \beta) (s'(X) + \gamma)
            // - z(X) (\theta^{m-1} a_0(X) + ... + a_{m-1}(X) + \beta) (\theta^{m-1} s_0(X) + ... + s_{m-1}(X) + \gamma)
            for i in 0..u {
                let mut left = z[i + 1];
                let permuted_input_value = &self.permuted_input_expression[i];

                let permuted_table_value = &self.permuted_table_expression[i];

                left *= &(*beta + permuted_input_value);
                left *= &(*gamma + permuted_table_value);

                let mut right = z[i];
                let mut input_term = self.compressed_input_expression[i];
                let mut table_term = self.compressed_table_expression[i];

                input_term += &(*beta);
                table_term += &(*gamma);
                right *= &(input_term * &table_term);

                assert_eq!(left, right);
            }

            // l_last(X) * (z(X)^2 - z(X)) = 0
            // Assertion will fail only when soundness is broken, in which
            // case this z[u] value will be zero. (bad!)
            assert_eq!(z[u], C::Scalar::ONE);
        }

        let product_blind = Blind(C::Scalar::random(rng));
        let product_commitment = params.commit_lagrange(&z, product_blind).to_affine();
        let z = pk.vk.domain.lagrange_to_coeff(z);

        // Hash product commitment
        transcript.write_point(product_commitment)?;

        Ok(Committed::<C> {
            permuted_input_poly: self.permuted_input_poly,
            permuted_input_blind: self.permuted_input_blind,
            permuted_table_poly: self.permuted_table_poly,
            permuted_table_blind: self.permuted_table_blind,
            product_poly: z,
            product_blind,
        })
    }
}

impl<C: CurveAffine> Committed<C> {
    pub(in crate::plonk) fn evaluate<E: EncodedChallenge<C>, T: TranscriptWrite<C, E>>(
        self,
        pk: &ProvingKey<C>,
        x: ChallengeX<C>,
        transcript: &mut T,
    ) -> Result<Evaluated<C>, Error> {
        let domain = &pk.vk.domain;
        let x_inv = domain.rotate_omega(*x, Rotation::prev());
        let x_next = domain.rotate_omega(*x, Rotation::next());

        let product_eval = eval_polynomial(&self.product_poly, *x);
        let product_next_eval = eval_polynomial(&self.product_poly, x_next);
        let permuted_input_eval = eval_polynomial(&self.permuted_input_poly, *x);
        let permuted_input_inv_eval = eval_polynomial(&self.permuted_input_poly, x_inv);
        let permuted_table_eval = eval_polynomial(&self.permuted_table_poly, *x);

        // Hash each advice evaluation
        for eval in iter::empty()
            .chain(Some(product_eval))
            .chain(Some(product_next_eval))
            .chain(Some(permuted_input_eval))
            .chain(Some(permuted_input_inv_eval))
            .chain(Some(permuted_table_eval))
        {
            transcript.write_scalar(eval)?;
        }

        Ok(Evaluated { constructed: self })
    }
}

impl<C: CurveAffine> Evaluated<C> {
    pub(in crate::plonk) fn open<'a>(
        &'a self,
        pk: &'a ProvingKey<C>,
        x: ChallengeX<C>,
    ) -> impl Iterator<Item = ProverQuery<'a, C>> + Clone {
        let x_inv = pk.vk.domain.rotate_omega(*x, Rotation::prev());
        let x_next = pk.vk.domain.rotate_omega(*x, Rotation::next());

        iter::empty()
            // Open lookup product commitments at x
            .chain(Some(ProverQuery {
                point: *x,
                poly: &self.constructed.product_poly,
                blind: self.constructed.product_blind,
            }))
            // Open lookup input commitments at x
            .chain(Some(ProverQuery {
                point: *x,
                poly: &self.constructed.permuted_input_poly,
                blind: self.constructed.permuted_input_blind,
            }))
            // Open lookup table commitments at x
            .chain(Some(ProverQuery {
                point: *x,
                poly: &self.constructed.permuted_table_poly,
                blind: self.constructed.permuted_table_blind,
            }))
            // Open lookup input commitments at x_inv
            .chain(Some(ProverQuery {
                point: x_inv,
                poly: &self.constructed.permuted_input_poly,
                blind: self.constructed.permuted_input_blind,
            }))
            // Open lookup product commitments at x_next
            .chain(Some(ProverQuery {
                point: x_next,
                poly: &self.constructed.product_poly,
                blind: self.constructed.product_blind,
            }))
    }
}

type ExpressionPair<F> = (Polynomial<F, LagrangeCoeff>, Polynomial<F, LagrangeCoeff>);

/// Given a vector of input values A and a vector of table values S,
/// this method permutes A and S to produce A' and S', such that:
/// - like values in A' are vertically adjacent to each other; and
/// - the first row in a sequence of like values in A' is the row
///   that has the corresponding value in S'.
/// This method returns (A', S') if no errors are encountered.
fn permute_expression_pair<'params, C: CurveAffine, P: Params<'params, C>, R: RngCore>(
    pk: &ProvingKey<C>,
    params: &P,
    domain: &EvaluationDomain<C::Scalar>,
    mut rng: R,
    input_expression: &Polynomial<C::Scalar, LagrangeCoeff>,
    table_expression: &Polynomial<C::Scalar, LagrangeCoeff>,
) -> Result<ExpressionPair<C::Scalar>, Error>
where
    C::Scalar: Hash,
{
    let num_threads = rayon::current_num_threads();
    // heuristic on when multi-threading isn't worth it
    // for now it seems like multi-threading is often worth it
    /*if params.n() < (num_threads as u64) << 10 {
        return permute_expression_pair_seq::<_, _, _, ZK>(
            pk,
            params,
            domain,
            rng,
            input_expression,
            table_expression,
        );
    }*/
    let usable_rows = params.n() as usize - (pk.vk.cs.blinding_factors() + 1);

    let input_expression = &input_expression[0..usable_rows];

    // Sort input lookup expression values
    #[cfg(feature = "profile")]
    let input_time = start_timer!(|| "permute_par input hashmap (cpu par)");
    // count input_expression unique values using a HashMap, using rayon parallel fold+reduce
    let capacity = usable_rows / num_threads + 1;
    let input_uniques: HashMap<C::Scalar, usize> = input_expression
        .par_iter()
        .fold(
            || HashMap::with_capacity(capacity),
            |mut acc, coeff| {
                *acc.entry(*coeff).or_insert(0) += 1;
                acc
            },
        )
        .reduce_with(|mut m1, m2| {
            m2.into_iter().for_each(|(k, v)| {
                *m1.entry(k).or_insert(0) += v;
            });
            m1
        })
        .unwrap();
    #[cfg(feature = "profile")]
    end_timer!(input_time);

    #[cfg(feature = "profile")]
    let timer = start_timer!(|| "permute_par input unique ranges (cpu par)");
    let input_unique_ranges = input_uniques
        .par_iter()
        .fold(
            || Vec::with_capacity(capacity),
            |mut input_ranges, (&coeff, &count)| {
                if input_ranges.is_empty() {
                    input_ranges.push((coeff, 0..count));
                } else {
                    let prev_end = input_ranges.last().unwrap().1.end;
                    input_ranges.push((coeff, prev_end..prev_end + count));
                }
                input_ranges
            },
        )
        .reduce_with(|r1, mut r2| {
            let r1_end = r1.last().unwrap().1.end;
            r2.par_iter_mut().for_each(|r2| {
                r2.1.start += r1_end;
                r2.1.end += r1_end;
            });
            [r1, r2].concat()
        })
        .unwrap();
    #[cfg(feature = "profile")]
    end_timer!(timer);

    #[cfg(feature = "profile")]
    let to_vec_time = start_timer!(|| "to_vec");
    let mut sorted_table_coeffs = table_expression[0..usable_rows].to_vec();
    #[cfg(feature = "profile")]
    end_timer!(to_vec_time);
    #[cfg(feature = "profile")]
    let sort_table_time = start_timer!(|| "permute_par sort table");
    sorted_table_coeffs.par_sort();
    #[cfg(feature = "profile")]
    end_timer!(sort_table_time);

    #[cfg(feature = "profile")]
    let timer = start_timer!(|| "leftover table coeffs (cpu par)");
    let leftover_table_coeffs: Vec<C::Scalar> = sorted_table_coeffs
        .par_iter()
        .enumerate()
        .filter_map(|(i, coeff)| {
            ((i != 0 && coeff == &sorted_table_coeffs[i - 1]) || !input_uniques.contains_key(coeff))
                .then_some(*coeff)
        })
        .collect();
    #[cfg(feature = "profile")]
    end_timer!(timer);

    let (mut permuted_input_expression, mut permuted_table_coeffs): (Vec<_>, Vec<_>) =
        input_unique_ranges
            .into_par_iter()
            .enumerate()
            .flat_map(|(i, (coeff, range))| {
                // subtract off the number of rows in table rows that correspond to input uniques
                let leftover_range_start = range.start - i;
                let leftover_range_end = range.end - i - 1;
                [(coeff, coeff)].into_par_iter().chain(
                    leftover_table_coeffs[leftover_range_start..leftover_range_end]
                        .par_iter()
                        .map(move |leftover_table_coeff| (coeff, *leftover_table_coeff)),
                )
            })
            .unzip();
    permuted_input_expression.resize_with(params.n() as usize, || C::Scalar::random(&mut rng));
    permuted_table_coeffs.resize_with(params.n() as usize, || C::Scalar::random(&mut rng));

    Ok((
        domain.lagrange_from_vec(permuted_input_expression),
        domain.lagrange_from_vec(permuted_table_coeffs),
    ))
}

/// Given a vector of input values A and a vector of table values S,
/// this method permutes A and S to produce A' and S', such that:
/// - like values in A' are vertically adjacent to each other; and
/// - the first row in a sequence of like values in A' is the row
///   that has the corresponding value in S'.
/// This method returns (A', S') if no errors are encountered.
#[allow(dead_code)]
fn permute_expression_pair_seq<'params, C: CurveAffine, P: Params<'params, C>, R: RngCore>(
    pk: &ProvingKey<C>,
    params: &P,
    domain: &EvaluationDomain<C::Scalar>,
    mut rng: R,
    input_expression: &Polynomial<C::Scalar, LagrangeCoeff>,
    table_expression: &Polynomial<C::Scalar, LagrangeCoeff>,
) -> Result<ExpressionPair<C::Scalar>, Error> {
    let blinding_factors = pk.vk.cs.blinding_factors();
    let usable_rows = params.n() as usize - (blinding_factors + 1);

    let mut permuted_input_expression: Vec<C::Scalar> = input_expression.to_vec();
    permuted_input_expression.truncate(usable_rows);

    // Sort input lookup expression values
    permuted_input_expression.par_sort();

    // A BTreeMap of each unique element in the table expression and its count
    let mut leftover_table_map: BTreeMap<C::Scalar, u32> = table_expression
        .iter()
        .take(usable_rows)
        .fold(BTreeMap::new(), |mut acc, coeff| {
            *acc.entry(*coeff).or_insert(0) += 1;
            acc
        });
    let mut permuted_table_coeffs = vec![C::Scalar::ZERO; usable_rows];

    let mut repeated_input_rows = permuted_input_expression
        .iter()
        .zip(permuted_table_coeffs.iter_mut())
        .enumerate()
        .filter_map(|(row, (input_value, table_value))| {
            // If this is the first occurrence of `input_value` in the input expression
            if row == 0 || *input_value != permuted_input_expression[row - 1] {
                *table_value = *input_value;
                // Remove one instance of input_value from leftover_table_map
                if let Some(count) = leftover_table_map.get_mut(input_value) {
                    assert!(*count > 0);
                    *count -= 1;
                    None
                } else {
                    // Return error if input_value not found
                    panic!("{:?}", Error::ConstraintSystemFailure);
                    // Some(Err(Error::ConstraintSystemFailure))
                }
            // If input value is repeated
            } else {
                Some(row)
            }
        })
        .collect::<Vec<_>>();

    // Populate permuted table at unfilled rows with leftover table elements
    for (coeff, count) in leftover_table_map.iter() {
        for _ in 0..*count {
            permuted_table_coeffs[repeated_input_rows.pop().unwrap()] = *coeff;
        }
    }
    assert!(repeated_input_rows.is_empty());

    permuted_input_expression
        .extend((0..(blinding_factors + 1)).map(|_| C::Scalar::random(&mut rng)));
    permuted_table_coeffs.extend((0..(blinding_factors + 1)).map(|_| C::Scalar::random(&mut rng)));
    assert_eq!(permuted_input_expression.len(), params.n() as usize);
    assert_eq!(permuted_table_coeffs.len(), params.n() as usize);

    #[cfg(feature = "sanity-checks")]
    {
        let mut last = None;
        for (a, b) in permuted_input_expression
            .iter()
            .zip(permuted_table_coeffs.iter())
            .take(usable_rows)
        {
            if *a != *b {
                assert_eq!(*a, last.unwrap());
            }
            last = Some(*a);
        }
    }

    Ok((
        domain.lagrange_from_vec(permuted_input_expression),
        domain.lagrange_from_vec(permuted_table_coeffs),
    ))
}<|MERGE_RESOLUTION|>--- conflicted
+++ resolved
@@ -19,15 +19,17 @@
     ff::{BatchInvert, Field},
     Curve,
 };
+use maybe_rayon::{
+    iter::{
+        IndexedParallelIterator, IntoParallelIterator, IntoParallelRefIterator,
+        IntoParallelRefMutIterator, ParallelIterator,
+    },
+    prelude::ParallelSliceMut,
+};
 use rand_core::RngCore;
-<<<<<<< HEAD
-use rayon::prelude::*;
-use rustc_hash::FxHashMap;
+
 use std::collections::HashMap;
 use std::hash::Hash;
-use std::{any::TypeId, convert::TryInto, num::ParseIntError, ops::Index};
-=======
->>>>>>> 7a216561
 use std::{
     collections::BTreeMap,
     iter,
@@ -410,7 +412,7 @@
 where
     C::Scalar: Hash,
 {
-    let num_threads = rayon::current_num_threads();
+    let num_threads = maybe_rayon::current_num_threads();
     // heuristic on when multi-threading isn't worth it
     // for now it seems like multi-threading is often worth it
     /*if params.n() < (num_threads as u64) << 10 {
