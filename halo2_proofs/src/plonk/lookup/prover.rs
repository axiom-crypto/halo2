--- conflicted
+++ resolved
@@ -13,12 +13,9 @@
     },
     transcript::{EncodedChallenge, TranscriptWrite},
 };
-<<<<<<< HEAD
 #[cfg(feature = "profile")]
 use ark_std::{end_timer, start_timer};
-=======
 use ff::WithSmallOrderMulGroup;
->>>>>>> f3487575
 use group::{
     ff::{BatchInvert, Field},
     Curve,
@@ -534,13 +531,7 @@
 ///   that has the corresponding value in S'.
 /// This method returns (A', S') if no errors are encountered.
 #[allow(dead_code)]
-fn permute_expression_pair_seq<
-    'params,
-    C: CurveAffine,
-    P: Params<'params, C>,
-    R: RngCore,
-    const ZK: bool,
->(
+fn permute_expression_pair_seq<'params, C: CurveAffine, P: Params<'params, C>, R: RngCore>(
     pk: &ProvingKey<C>,
     params: &P,
     domain: &EvaluationDomain<C::Scalar>,
