--- conflicted
+++ resolved
@@ -232,13 +232,8 @@
 #[cfg(test)]
 mod tests {
     use super::*;
-<<<<<<< HEAD
-    use crate::poly::Rotation;
-    use pairing::bn256::Fr as Fp;
-=======
     use crate::{plonk::FixedQuery, poly::Rotation};
     use pasta_curves::Fp;
->>>>>>> 8ff5b1e3
     use proptest::collection::{vec, SizeRange};
     use proptest::prelude::*;
 
