--- conflicted
+++ resolved
@@ -2,20 +2,12 @@
 
 use ff::{Field, PrimeField};
 use group::Curve;
-<<<<<<< HEAD
-=======
-use rand_chacha::ChaCha20Rng;
->>>>>>> f3487575
 use rand_core::{RngCore, SeedableRng};
 use rayon::{current_num_threads, prelude::*};
 
 use super::Argument;
 use crate::{
-<<<<<<< HEAD
-    arithmetic::{eval_polynomial, parallelize, CurveAffine, FieldExt},
-=======
-    arithmetic::{eval_polynomial, CurveAffine},
->>>>>>> f3487575
+    arithmetic::{eval_polynomial, parallelize, CurveAffine},
     plonk::{ChallengeX, ChallengeY, Error},
     poly::{
         self,
@@ -56,7 +48,6 @@
         transcript: &mut T,
     ) -> Result<Committed<C>, Error> {
         // Sample a random polynomial of degree n - 1
-<<<<<<< HEAD
         let mut random_poly = domain.empty_coeff();
         parallelize(&mut random_poly, |random_poly, _| {
             let mut rng = rand::thread_rng();
@@ -64,33 +55,6 @@
                 *coeff = C::Scalar::random(&mut rng);
             }
         });
-=======
-        let n = 1usize << domain.k() as usize;
-        let chunk_size = (n as f64 / current_num_threads() as f64).ceil() as usize;
-        let num_chunks = (n as f64 / chunk_size as f64).ceil() as usize;
-        let mut rand_vec = vec![C::Scalar::ZERO; n];
-
-        let mut thread_seeds: Vec<ChaCha20Rng> = (0..num_chunks)
-            .into_iter()
-            .map(|_| {
-                let mut seed = [0u8; 32];
-                rng.fill_bytes(&mut seed);
-                ChaCha20Rng::from_seed(seed)
-            })
-            .collect();
-
-        thread_seeds
-            .par_iter_mut()
-            .zip_eq(rand_vec.par_chunks_mut(chunk_size))
-            .for_each(|(mut rng, chunk)| {
-                chunk
-                    .iter_mut()
-                    .for_each(|v| *v = C::Scalar::random(&mut rng))
-            });
-
-        let random_poly: Polynomial<C::Scalar, Coeff> = domain.coeff_from_vec(rand_vec);
-
->>>>>>> f3487575
         // Sample a random blinding factor
         let random_blind = Blind(C::Scalar::random(rng));
 
