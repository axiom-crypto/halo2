use super::circuit::{Any, Column};
use crate::{
    arithmetic::CurveAffine,
    helpers::{
<<<<<<< HEAD
        polynomial_slice_byte_length, read_polynomial_vec, write_polynomial_slice, CurveRead,
=======
        polynomial_slice_byte_length, read_polynomial_vec, write_polynomial_slice,
        SerdeCurveAffine, SerdePrimeField,
>>>>>>> db67f117
    },
    poly::{Coeff, ExtendedLagrangeCoeff, LagrangeCoeff, Polynomial},
};
use ff::PrimeField;

pub(crate) mod keygen;
pub(crate) mod prover;
pub(crate) mod verifier;

use std::io;

/// A permutation argument.
#[derive(Debug, Clone)]
pub struct Argument {
    /// A sequence of columns involved in the argument.
    pub(super) columns: Vec<Column<Any>>,
}

impl Argument {
    pub(crate) fn new() -> Self {
        Argument { columns: vec![] }
    }

    /// Returns the minimum circuit degree required by the permutation argument.
    /// The argument may use larger degree gates depending on the actual
    /// circuit's degree and how many columns are involved in the permutation.
    pub(crate) fn required_degree(&self) -> usize {
        // degree 2:
        // l_0(X) * (1 - z(X)) = 0
        //
        // We will fit as many polynomials p_i(X) as possible
        // into the required degree of the circuit, so the
        // following will not affect the required degree of
        // this middleware.
        //
        // (1 - (l_last(X) + l_blind(X))) * (
        //   z(\omega X) \prod (p(X) + \beta s_i(X) + \gamma)
        // - z(X) \prod (p(X) + \delta^i \beta X + \gamma)
        // )
        //
        // On the first sets of columns, except the first
        // set, we will do
        //
        // l_0(X) * (z(X) - z'(\omega^(last) X)) = 0
        //
        // where z'(X) is the permutation for the previous set
        // of columns.
        //
        // On the final set of columns, we will do
        //
        // degree 3:
        // l_last(X) * (z'(X)^2 - z'(X)) = 0
        //
        // which will allow the last value to be zero to
        // ensure the argument is perfectly complete.

        // There are constraints of degree 3 regardless of the
        // number of columns involved.
        3
    }

    pub(crate) fn add_column(&mut self, column: Column<Any>) {
        if !self.columns.contains(&column) {
            self.columns.push(column);
        }
    }

    pub fn get_columns(&self) -> Vec<Column<Any>> {
        self.columns.clone()
    }
}

/// The verifying key for a single permutation argument.
#[derive(Clone, Debug)]
pub struct VerifyingKey<C: CurveAffine> {
    commitments: Vec<C>,
}

impl<C: CurveAffine> VerifyingKey<C> {
    /// Returns commitments of sigma polynomials
    pub fn commitments(&self) -> &Vec<C> {
        &self.commitments
    }

<<<<<<< HEAD
    pub(crate) fn write<W: io::Write>(&self, writer: &mut W) -> io::Result<()> {
        for commitment in &self.commitments {
            writer.write_all(commitment.to_bytes().as_ref())?;
        }

        Ok(())
    }

    pub(crate) fn read<R: io::Read>(reader: &mut R, argument: &Argument) -> io::Result<Self> {
=======
    pub(crate) fn write<W: io::Write>(&self, writer: &mut W) -> io::Result<()>
    where
        C: SerdeCurveAffine,
    {
        for commitment in &self.commitments {
            commitment.write(writer)?;
        }
        Ok(())
    }

    pub(crate) fn read<R: io::Read>(reader: &mut R, argument: &Argument) -> io::Result<Self>
    where
        C: SerdeCurveAffine,
    {
>>>>>>> db67f117
        let commitments = (0..argument.columns.len())
            .map(|_| C::read(reader))
            .collect::<Result<Vec<_>, _>>()?;
        Ok(VerifyingKey { commitments })
    }

    pub(crate) fn bytes_length(&self) -> usize {
        self.commitments.len() * C::default().to_bytes().as_ref().len()
    }
}

/// The proving key for a single permutation argument.
#[derive(Clone, Debug)]
pub(crate) struct ProvingKey<C: CurveAffine> {
    permutations: Vec<Polynomial<C::Scalar, LagrangeCoeff>>,
    polys: Vec<Polynomial<C::Scalar, Coeff>>,
    pub(super) cosets: Vec<Polynomial<C::Scalar, ExtendedLagrangeCoeff>>,
}

<<<<<<< HEAD
impl<C: CurveAffine> ProvingKey<C> {
=======
impl<C: SerdeCurveAffine> ProvingKey<C>
where
    C::Scalar: SerdePrimeField,
{
>>>>>>> db67f117
    /// Reads proving key for a single permutation argument from buffer using `Polynomial::read`.  
    pub(super) fn read<R: io::Read>(reader: &mut R) -> io::Result<Self> {
        let permutations = read_polynomial_vec(reader)?;
        let polys = read_polynomial_vec(reader)?;
        let cosets = read_polynomial_vec(reader)?;
        Ok(ProvingKey {
            permutations,
            polys,
            cosets,
        })
    }

    /// Writes proving key for a single permutation argument to buffer using `Polynomial::write`.  
    pub(super) fn write<W: io::Write>(&self, writer: &mut W) -> io::Result<()> {
        write_polynomial_slice(&self.permutations, writer)?;
        write_polynomial_slice(&self.polys, writer)?;
        write_polynomial_slice(&self.cosets, writer)?;
        Ok(())
    }
<<<<<<< HEAD

=======
}

impl<C: CurveAffine> ProvingKey<C> {
>>>>>>> db67f117
    /// Gets the total number of bytes in the serialization of `self`
    pub(super) fn bytes_length(&self) -> usize {
        polynomial_slice_byte_length(&self.permutations)
            + polynomial_slice_byte_length(&self.polys)
            + polynomial_slice_byte_length(&self.cosets)
    }
}<|MERGE_RESOLUTION|>--- conflicted
+++ resolved
@@ -2,12 +2,8 @@
 use crate::{
     arithmetic::CurveAffine,
     helpers::{
-<<<<<<< HEAD
-        polynomial_slice_byte_length, read_polynomial_vec, write_polynomial_slice, CurveRead,
-=======
         polynomial_slice_byte_length, read_polynomial_vec, write_polynomial_slice,
         SerdeCurveAffine, SerdePrimeField,
->>>>>>> db67f117
     },
     poly::{Coeff, ExtendedLagrangeCoeff, LagrangeCoeff, Polynomial},
 };
@@ -92,17 +88,6 @@
         &self.commitments
     }
 
-<<<<<<< HEAD
-    pub(crate) fn write<W: io::Write>(&self, writer: &mut W) -> io::Result<()> {
-        for commitment in &self.commitments {
-            writer.write_all(commitment.to_bytes().as_ref())?;
-        }
-
-        Ok(())
-    }
-
-    pub(crate) fn read<R: io::Read>(reader: &mut R, argument: &Argument) -> io::Result<Self> {
-=======
     pub(crate) fn write<W: io::Write>(&self, writer: &mut W) -> io::Result<()>
     where
         C: SerdeCurveAffine,
@@ -117,7 +102,6 @@
     where
         C: SerdeCurveAffine,
     {
->>>>>>> db67f117
         let commitments = (0..argument.columns.len())
             .map(|_| C::read(reader))
             .collect::<Result<Vec<_>, _>>()?;
@@ -137,14 +121,10 @@
     pub(super) cosets: Vec<Polynomial<C::Scalar, ExtendedLagrangeCoeff>>,
 }
 
-<<<<<<< HEAD
-impl<C: CurveAffine> ProvingKey<C> {
-=======
 impl<C: SerdeCurveAffine> ProvingKey<C>
 where
     C::Scalar: SerdePrimeField,
 {
->>>>>>> db67f117
     /// Reads proving key for a single permutation argument from buffer using `Polynomial::read`.  
     pub(super) fn read<R: io::Read>(reader: &mut R) -> io::Result<Self> {
         let permutations = read_polynomial_vec(reader)?;
@@ -164,13 +144,9 @@
         write_polynomial_slice(&self.cosets, writer)?;
         Ok(())
     }
-<<<<<<< HEAD
-
-=======
 }
 
 impl<C: CurveAffine> ProvingKey<C> {
->>>>>>> db67f117
     /// Gets the total number of bytes in the serialization of `self`
     pub(super) fn bytes_length(&self) -> usize {
         polynomial_slice_byte_length(&self.permutations)
